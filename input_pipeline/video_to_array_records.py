import ffmpeg
import numpy as np
import os
import tyro
import multiprocessing as mp
from dataclasses import dataclass
import json
import pickle
from array_record.python.array_record_module import ArrayRecordWriter

"""
This file processes video files by converting them into array records.
It splits videos into chunks of a specified size and saves them in a specified output folder.
The script uses multiprocessing to handle multiple videos concurrently and generates metadata for the processed videos.
"""


@dataclass
class Args:
    input_path: str
    output_path: str
    env_name: str
    train_ratio: float = 0.8
    val_ratio: float = 0.1
    test_ratio: float = 0.1
    target_width: int = 160
    target_height: int = 90
    target_fps: int = 10
    chunk_size: int = 160
    chunks_per_file: int = 100


def _chunk_and_save_video(
    video_tensor,
    video_file_name: str,
    output_folder: str,
    chunk_size: int,
    chunks_per_file: int,
    file_index: int,
) -> list[str]:
    """
    Reprocess a single ArrayRecord file by splitting videos into chunks.

    Args:
        video_file_name: Name of the video file 
        output_folder: Output folder for the chunked files
        chunk_size: Number of frames per video chunk
        chunks_per_file: Number of video chunks per output file
        file_index: Index for naming output files

    Returns:
        List of paths to created ArrayRecord files
    """
    file_chunks = []

    current_episode_len = video_tensor.shape[0]
    if current_episode_len < chunk_size:
        print(
            f"Warning: Video has {current_episode_len} frames, skipping (need {chunk_size})"
        )
        return [{"path": "", "length": 0, "video_file_name": video_file_name}]

    for start_idx in range(0, current_episode_len - chunk_size + 1, chunk_size):
        chunk = video_tensor[start_idx : start_idx + chunk_size]

        chunk_record = {
            "raw_video": chunk.tobytes(),
            "sequence_length": chunk_size,
            "video_file_name": video_file_name,
        }

        file_chunks.append(chunk_record)

    # Write chunks to output files
    output_files = []
    for i in range(0, len(file_chunks), chunks_per_file):
        batch_chunks = file_chunks[i : i + chunks_per_file]
        output_filename = (
            f"chunked_videos_{file_index:04d}_{i//chunks_per_file:04d}.array_record"
        )
        output_file = os.path.join(output_folder, output_filename)

        writer = ArrayRecordWriter(output_file, "group_size:1")
        for chunk in batch_chunks:
            writer.write(pickle.dumps(chunk))
        writer.close()

        output_files.append({"path": output_file, "length": chunk_size, "video_file_name": video_file_name})
        print(f"Created {output_filename} with {len(batch_chunks)} video chunks")

    print(
        f"Processed {video_file_name}: {len(file_chunks)} chunks -> {len(output_files)} files"
    )
    return output_files



def preprocess_video(
    idx, in_filename, output_path, target_width, target_height, target_fps, chunk_size, chunks_per_file
):
    """
    Preprocess a video file by reading it, resizing, changing its frame rate, 
    and then chunking it into smaller segments to be saved as ArrayRecord files.

    Args:
        idx (int): Index of the video being processed.
        in_filename (str): Path to the input video file.
        output_path (str): Directory where the output ArrayRecord files will be saved.
        target_width (int): The target width for resizing the video frames.
        target_height (int): The target height for resizing the video frames.
        target_fps (int): The target frames per second for the output video.
        chunk_size (int): Number of frames per chunk.
        chunks_per_file (int): Number of chunks to be saved in each ArrayRecord file.

    Returns:
        list: A list of dictionaries containing metadata about the created ArrayRecord files.
    """

    print(f"Processing video {idx}, Filename: {in_filename}")
    try:
        out, _ = (
            ffmpeg.input(in_filename)
            .filter("fps", fps=target_fps, round="up")
            .filter("scale", target_width, target_height)
            .output("pipe:", format="rawvideo", pix_fmt="rgb24")
            .run(capture_stdout=True, quiet=True)
        )

        frame_size = target_height * target_width * 3
        n_frames = len(out) // frame_size
        frames = np.frombuffer(out, np.uint8).reshape(
            n_frames, target_height, target_width, 3
        )

        result = _chunk_and_save_video(video_tensor=frames,
                                        video_file_name=in_filename, 
                                        output_folder=output_path, 
                                        chunk_size=chunk_size, 
                                        chunks_per_file=chunks_per_file, 
                                        file_index=idx)
        return result
    except Exception as e:
        print(f"Error processing video {idx} ({in_filename}): {e}")
        return [{"path": "", "length": 0, "video_file_name": in_filename}]

def save_split(pool_args):
    num_processes = mp.cpu_count()
    print(f"Number of processes: {num_processes}")
    results = []
    with mp.Pool(processes=num_processes) as pool:
        for result in pool.starmap(preprocess_video, pool_args):
            results.extend(result)
    return results

def main():
    args = tyro.cli(Args)

    print(f"Output path: {args.output_path}")

    total_ratio = args.train_ratio + args.val_ratio + args.test_ratio
    assert np.isclose(total_ratio, 1.0), "Ratios must sum to 1.0"


    print("Converting video to array_record files...")
    input_files = [os.path.join(args.input_path, in_filename) 
                    for in_filename in os.listdir(args.input_path)
                    if in_filename.endswith(".mp4") or in_filename.endswith(".webm") 
                    ]
    n_total = len(input_files)
<<<<<<< HEAD
    n_train = int(n_total * args.train_ratio)
    n_val = int(n_total * args.val_ratio)
=======
    n_train = round(n_total * args.train_ratio)
    n_val = round(n_total * args.val_ratio)
>>>>>>> c7522f25

    np.random.shuffle(input_files)
    file_splits = {
        "train": input_files[:n_train],
        "val": input_files[n_train:n_train + n_val],
        "test": input_files[n_train + n_val :]
    }

    pool_args = dict()
    for split in file_splits.keys():
        pool_args[split] = []
        os.makedirs(os.path.join(args.output_path, split), exist_ok=True)
        for idx, in_filename in enumerate(file_splits[split]):
            pool_args[split].append((
                idx,
                in_filename,
                os.path.join(args.output_path, split),
                args.target_width,
                args.target_height,
                args.target_fps,
                args.chunk_size,
                args.chunks_per_file
            ))
        
    train_episode_metadata = save_split(pool_args["train"])
    val_episode_metadata = save_split(pool_args["val"])
    test_episode_metadata = save_split(pool_args["test"])

    print("Done converting video to array_record files")

    results = train_episode_metadata + val_episode_metadata + test_episode_metadata
    # count the number of short and failed videos
    failed_videos = [result for result in results if result["length"] == 0]
    num_successful_videos = len(results) - len(failed_videos)
    print(f"Number of failed videos: {len(failed_videos)}")
    print(f"Number of successful videos: {num_successful_videos}")
    print(f"Number of total files: {len(input_files)}")
    print(f"Number of total chunks: {len(results)}")

    metadata = {
        "env": args.env_name,
        "total_chunks": len(results),
        "total_videos": len(input_files),
        "num_successful_videos": len(input_files) - len(failed_videos),
        "num_failed_videos": len(failed_videos),
        "avg_episode_len_train": np.mean([ep["length"] for ep in train_episode_metadata]),
        "avg_episode_len_val": np.mean([ep["length"] for ep in val_episode_metadata]),
        "avg_episode_len_test": np.mean([ep["length"] for ep in test_episode_metadata]),
        "episode_metadata_train": train_episode_metadata,
        "episode_metadata_val": val_episode_metadata,
        "episode_metadata_test": test_episode_metadata,
    }

    with open(os.path.join(args.output_path, "metadata.json"), "w") as f:
        json.dump(metadata, f)


if __name__ == "__main__":
    main()<|MERGE_RESOLUTION|>--- conflicted
+++ resolved
@@ -42,7 +42,7 @@
     Reprocess a single ArrayRecord file by splitting videos into chunks.
 
     Args:
-        video_file_name: Name of the video file 
+        video_file_name: Name of the video file
         output_folder: Output folder for the chunked files
         chunk_size: Number of frames per video chunk
         chunks_per_file: Number of video chunks per output file
@@ -85,7 +85,13 @@
             writer.write(pickle.dumps(chunk))
         writer.close()
 
-        output_files.append({"path": output_file, "length": chunk_size, "video_file_name": video_file_name})
+        output_files.append(
+            {
+                "path": output_file,
+                "length": chunk_size,
+                "video_file_name": video_file_name,
+            }
+        )
         print(f"Created {output_filename} with {len(batch_chunks)} video chunks")
 
     print(
@@ -94,12 +100,18 @@
     return output_files
 
 
-
 def preprocess_video(
-    idx, in_filename, output_path, target_width, target_height, target_fps, chunk_size, chunks_per_file
+    idx,
+    in_filename,
+    output_path,
+    target_width,
+    target_height,
+    target_fps,
+    chunk_size,
+    chunks_per_file,
 ):
     """
-    Preprocess a video file by reading it, resizing, changing its frame rate, 
+    Preprocess a video file by reading it, resizing, changing its frame rate,
     and then chunking it into smaller segments to be saved as ArrayRecord files.
 
     Args:
@@ -132,16 +144,19 @@
             n_frames, target_height, target_width, 3
         )
 
-        result = _chunk_and_save_video(video_tensor=frames,
-                                        video_file_name=in_filename, 
-                                        output_folder=output_path, 
-                                        chunk_size=chunk_size, 
-                                        chunks_per_file=chunks_per_file, 
-                                        file_index=idx)
+        result = _chunk_and_save_video(
+            video_tensor=frames,
+            video_file_name=in_filename,
+            output_folder=output_path,
+            chunk_size=chunk_size,
+            chunks_per_file=chunks_per_file,
+            file_index=idx,
+        )
         return result
     except Exception as e:
         print(f"Error processing video {idx} ({in_filename}): {e}")
         return [{"path": "", "length": 0, "video_file_name": in_filename}]
+
 
 def save_split(pool_args):
     num_processes = mp.cpu_count()
@@ -152,6 +167,7 @@
             results.extend(result)
     return results
 
+
 def main():
     args = tyro.cli(Args)
 
@@ -160,26 +176,21 @@
     total_ratio = args.train_ratio + args.val_ratio + args.test_ratio
     assert np.isclose(total_ratio, 1.0), "Ratios must sum to 1.0"
 
-
     print("Converting video to array_record files...")
-    input_files = [os.path.join(args.input_path, in_filename) 
-                    for in_filename in os.listdir(args.input_path)
-                    if in_filename.endswith(".mp4") or in_filename.endswith(".webm") 
-                    ]
+    input_files = [
+        os.path.join(args.input_path, in_filename)
+        for in_filename in os.listdir(args.input_path)
+        if in_filename.endswith(".mp4") or in_filename.endswith(".webm")
+    ]
     n_total = len(input_files)
-<<<<<<< HEAD
     n_train = int(n_total * args.train_ratio)
     n_val = int(n_total * args.val_ratio)
-=======
-    n_train = round(n_total * args.train_ratio)
-    n_val = round(n_total * args.val_ratio)
->>>>>>> c7522f25
 
     np.random.shuffle(input_files)
     file_splits = {
         "train": input_files[:n_train],
-        "val": input_files[n_train:n_train + n_val],
-        "test": input_files[n_train + n_val :]
+        "val": input_files[n_train : n_train + n_val],
+        "test": input_files[n_train + n_val :],
     }
 
     pool_args = dict()
@@ -187,17 +198,19 @@
         pool_args[split] = []
         os.makedirs(os.path.join(args.output_path, split), exist_ok=True)
         for idx, in_filename in enumerate(file_splits[split]):
-            pool_args[split].append((
-                idx,
-                in_filename,
-                os.path.join(args.output_path, split),
-                args.target_width,
-                args.target_height,
-                args.target_fps,
-                args.chunk_size,
-                args.chunks_per_file
-            ))
-        
+            pool_args[split].append(
+                (
+                    idx,
+                    in_filename,
+                    os.path.join(args.output_path, split),
+                    args.target_width,
+                    args.target_height,
+                    args.target_fps,
+                    args.chunk_size,
+                    args.chunks_per_file,
+                )
+            )
+
     train_episode_metadata = save_split(pool_args["train"])
     val_episode_metadata = save_split(pool_args["val"])
     test_episode_metadata = save_split(pool_args["test"])
@@ -219,7 +232,9 @@
         "total_videos": len(input_files),
         "num_successful_videos": len(input_files) - len(failed_videos),
         "num_failed_videos": len(failed_videos),
-        "avg_episode_len_train": np.mean([ep["length"] for ep in train_episode_metadata]),
+        "avg_episode_len_train": np.mean(
+            [ep["length"] for ep in train_episode_metadata]
+        ),
         "avg_episode_len_val": np.mean([ep["length"] for ep in val_episode_metadata]),
         "avg_episode_len_test": np.mean([ep["length"] for ep in test_episode_metadata]),
         "episode_metadata_train": train_episode_metadata,
