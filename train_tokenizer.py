--- conflicted
+++ resolved
@@ -83,8 +83,8 @@
     # --- Compute validation metrics ---
     gt = inputs["videos"].clip(0, 1).reshape(-1, *inputs["videos"].shape[2:])
     recon = outputs["recon"].clip(0, 1).reshape(-1, *outputs["recon"].shape[2:])
-    psnr = pix.psnr(gt, recon).mean() # type: ignore
-    ssim = pix.ssim(gt, recon).mean() # type: ignore
+    psnr = pix.psnr(gt, recon).mean()  # type: ignore
+    ssim = pix.ssim(gt, recon).mean()  # type: ignore
     _, index_counts = jnp.unique_counts(
         jnp.ravel(outputs["indices"]), size=args.num_latents, fill_value=0
     )
@@ -191,23 +191,16 @@
 
     # --- Initialize checkpoint manager ---
     step = 0
-<<<<<<< HEAD
-    if args.checkpoint:
-        restore_target = {"model": train_state}
-        restore_args = orbax_utils.restore_args_from_target(restore_target)
-        restored_ckpt = PyTreeCheckpointer().restore(
-            args.checkpoint, item=restore_target, restore_args=restore_args
-        )
-        train_state = restored_ckpt["model"]
-        # Assume checkpoint is of the form tokenizer_<timestamp>_<step>
-        step += int(args.checkpoint.split("_")[-1])
-=======
     handler_registry = ocp.handlers.DefaultCheckpointHandlerRegistry()
-    handler_registry.add('model_state', ocp.args.StandardSave, ocp.handlers.StandardCheckpointHandler)
-    handler_registry.add('model_state', ocp.args.StandardRestore, ocp.handlers.StandardCheckpointHandler)
-    handler_registry.add('dataloader_state', grain.checkpoint.CheckpointSave, grain.checkpoint.CheckpointHandler) # type: ignore
-    handler_registry.add('dataloader_state', grain.checkpoint.CheckpointRestore, grain.checkpoint.CheckpointHandler) # type: ignore
-    
+    handler_registry.add(
+        "model_state", ocp.args.StandardSave, ocp.handlers.StandardCheckpointHandler
+    )
+    handler_registry.add(
+        "model_state", ocp.args.StandardRestore, ocp.handlers.StandardCheckpointHandler
+    )
+    handler_registry.add("dataloader_state", grain.checkpoint.CheckpointSave, grain.checkpoint.CheckpointHandler)  # type: ignore
+    handler_registry.add("dataloader_state", grain.checkpoint.CheckpointRestore, grain.checkpoint.CheckpointHandler)  # type: ignore
+
     checkpoint_options = ocp.CheckpointManagerOptions(
         save_interval_steps=args.log_checkpoint_interval,
         max_to_keep=3,
@@ -215,13 +208,12 @@
         step_format_fixed_length=6,
         cleanup_tmp_directories=True,
     )
-    
+
     checkpoint_manager = ocp.CheckpointManager(
         args.ckpt_dir,
         options=checkpoint_options,
         handler_registry=handler_registry,
     )
->>>>>>> eb5163c8
 
     # --- Create DataLoaderIterator from dataloader ---
     array_record_files = [
@@ -240,21 +232,20 @@
         prefetch_buffer_size=1,
         seed=args.seed,
     )
-<<<<<<< HEAD
-    dataloader = (jax.make_array_from_process_local_data(videos_sharding, elem) for elem in dataloader)  # type: ignore
-=======
     initial_state = grain_dataloader._create_initial_state()
     grain_iterator = grain.DataLoaderIterator(grain_dataloader, initial_state)
-    
+
     # --- Restore checkpoint ---
     if args.restore_ckpt:
-        abstract_train_state = jax.tree_util.tree_map(ocp.utils.to_shape_dtype_struct, train_state)
+        abstract_train_state = jax.tree_util.tree_map(
+            ocp.utils.to_shape_dtype_struct, train_state
+        )
         restored = checkpoint_manager.restore(
             checkpoint_manager.latest_step(),
             args=ocp.args.Composite(
                 model_state=ocp.args.StandardRestore(abstract_train_state),
                 dataloader_state=grain.checkpoint.CheckpointRestore(grain_iterator),
-            )
+            ),
         )
         train_state = restored["model_state"]
         grain_iterator = restored["dataloader_state"]
@@ -262,8 +253,7 @@
         print(f"Restored dataloader and model state from step {step}")
 
     # --- TRAIN LOOP ---
-    dataloader = (jax.make_array_from_process_local_data(videos_sharding, elem) for elem in grain_iterator) # type: ignore
->>>>>>> eb5163c8
+    dataloader = (jax.make_array_from_process_local_data(videos_sharding, elem) for elem in grain_iterator)  # type: ignore
     print(f"Starting training from step {step}...")
     while step < args.num_steps:
         for videos in dataloader:
@@ -310,8 +300,10 @@
                     step,
                     args=ocp.args.Composite(
                         model_state=ocp.args.StandardSave(train_state),
-                        dataloader_state=grain.checkpoint.CheckpointSave(grain_iterator),
-                    )
+                        dataloader_state=grain.checkpoint.CheckpointSave(
+                            grain_iterator
+                        ),
+                    ),
                 )
                 print(f"Saved checkpoint at step {step}")
             if step >= args.num_steps:
