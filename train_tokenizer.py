from dataclasses import dataclass, field
import os

import einops
from flax.training import orbax_utils
from flax.training.train_state import TrainState
from jax.sharding import Mesh, PartitionSpec, NamedSharding
from jax.experimental.mesh_utils import create_device_mesh
import optax
import orbax.checkpoint as ocp
import numpy as np
import dm_pix as pix
import jax
import jax.numpy as jnp
import tyro
import wandb
import grain

from models.tokenizer import TokenizerVQVAE
from utils.dataloader import get_dataloader
from utils.parameter_utils import count_parameters_by_component


@dataclass
class Args:
    # Experiment
    num_steps: int = 300_000
    seed: int = 0
    seq_len: int = 16
    image_channels: int = 3
    image_height: int = 90
    image_width: int = 160
    data_dir: str = ""
    save_ckpt: bool = False
    restore_ckpt: bool = False
    # Optimization
    vq_beta: float = 0.25
    batch_size: int = 48
    min_lr: float = 0.0
    max_lr: float = 3e-4
    warmup_steps: int = 10000
    # Tokenizer
    model_dim: int = 512
    latent_dim: int = 32
    num_latents: int = 1024
    patch_size: int = 4
    num_blocks: int = 8
    num_heads: int = 8
    dropout: float = 0.0
    codebook_dropout: float = 0.01
    # Logging
    log: bool = False
    entity: str = ""
    project: str = ""
    name: str = "train_tokenizer"
    tags: list[str] = field(default_factory=lambda: ["tokenizer"])
    log_interval: int = 5
    log_image_interval: int = 250
    ckpt_dir: str = ""
    log_checkpoint_interval: int = 10000
    log_gradients: bool = False


args = tyro.cli(Args)


def tokenizer_loss_fn(params, state, inputs):
    # --- Compute loss ---
    outputs = state.apply_fn(
        params,
        inputs,
        training=True,
        rngs={"params": inputs["rng"], "dropout": inputs["dropout_rng"]},
    )
    mse = jnp.square(inputs["videos"] - outputs["recon"]).mean()
    q_loss = jnp.square(jax.lax.stop_gradient(outputs["emb"]) - outputs["z"]).mean()
    commitment_loss = jnp.square(
        outputs["emb"] - jax.lax.stop_gradient(outputs["z"])
    ).mean()
    loss = mse + q_loss + args.vq_beta * commitment_loss

    # --- Compute validation metrics ---
    gt = inputs["videos"].clip(0, 1).reshape(-1, *inputs["videos"].shape[2:])
    recon = outputs["recon"].clip(0, 1).reshape(-1, *outputs["recon"].shape[2:])
    psnr = pix.psnr(gt, recon).mean() # type: ignore
    ssim = pix.ssim(gt, recon).mean() # type: ignore
    _, index_counts = jnp.unique_counts(
        jnp.ravel(outputs["indices"]), size=args.num_latents, fill_value=0
    )
    codebook_usage = (index_counts != 0).mean()
    metrics = dict(
        loss=loss,
        mse=mse,
        q_loss=q_loss,
        commitment_loss=commitment_loss,
        psnr=psnr,
        ssim=ssim,
        codebook_usage=codebook_usage,
    )
    return loss, (outputs["recon"], metrics)


@jax.jit
def train_step(state, inputs):
    grad_fn = jax.value_and_grad(tokenizer_loss_fn, has_aux=True, allow_int=True)
    (loss, (recon, metrics)), grads = grad_fn(state.params, state, inputs)
    state = state.apply_gradients(grads=grads)
    if args.log_gradients:
        metrics["encoder_gradients_std/"] = jax.tree.map(
            lambda x: x.std(), grads["params"]["encoder"]
        )
        metrics["vq_gradients_std/"] = jax.tree.map(
            lambda x: x.std(), grads["params"]["vq"]
        )
        metrics["decoder_gradients_std/"] = jax.tree.map(
            lambda x: x.std(), grads["params"]["decoder"]
        )
    return state, loss, recon, metrics


if __name__ == "__main__":
    jax.distributed.initialize()
    num_devices = jax.device_count()
    if num_devices == 0:
        raise ValueError("No JAX devices found.")
    print(f"Running on {num_devices} devices.")

    if args.batch_size % num_devices != 0:
        raise ValueError(
            f"Global batch size {args.batch_size} must be divisible by "
            f"number of devices {num_devices}."
        )

    per_device_batch_size_for_init = args.batch_size // num_devices

    rng = jax.random.PRNGKey(args.seed)

    # --- Initialize model ---
    tokenizer = TokenizerVQVAE(
        in_dim=args.image_channels,
        model_dim=args.model_dim,
        latent_dim=args.latent_dim,
        num_latents=args.num_latents,
        patch_size=args.patch_size,
        num_blocks=args.num_blocks,
        num_heads=args.num_heads,
        dropout=args.dropout,
        codebook_dropout=args.codebook_dropout,
    )
    rng, _rng = jax.random.split(rng)
    image_shape = (args.image_height, args.image_width, args.image_channels)
    inputs = dict(
        videos=jnp.zeros(
            (per_device_batch_size_for_init, args.seq_len, *image_shape),
            dtype=jnp.float32,
        ),
    )
    init_params = tokenizer.init(_rng, inputs)

    param_counts = count_parameters_by_component(init_params)

    if args.log and jax.process_index() == 0:
        wandb.init(
            entity=args.entity,
            project=args.project,
            name=args.name,
            tags=args.tags,
            group="debug",
            config=args,
        )
        wandb.config.update({"model_param_count": param_counts})

    print("Parameter counts:")
    print(param_counts)

    # --- Initialize optimizer ---
    lr_schedule = optax.warmup_cosine_decay_schedule(
        args.min_lr, args.max_lr, args.warmup_steps, args.num_steps
    )
    tx = optax.adamw(learning_rate=lr_schedule, b1=0.9, b2=0.9, weight_decay=1e-4)
    train_state = TrainState.create(apply_fn=tokenizer.apply, params=init_params, tx=tx)

    # FIXME: switch to create_hybrid_device_mesh for runs spanning multiple nodes
    device_mesh_arr = create_device_mesh((num_devices,))
    mesh = Mesh(devices=device_mesh_arr, axis_names=("data",))

    replicated_sharding = NamedSharding(mesh, PartitionSpec())
    videos_sharding = NamedSharding(
        mesh, PartitionSpec("data", None, None, None, None)
    )
    train_state = jax.device_put(train_state, replicated_sharding)

    # --- Initialize checkpoint manager ---
    step = 0
    handler_registry = ocp.handlers.DefaultCheckpointHandlerRegistry()
    handler_registry.add('model_state', ocp.args.StandardSave, ocp.handlers.StandardCheckpointHandler)
    handler_registry.add('model_state', ocp.args.StandardRestore, ocp.handlers.StandardCheckpointHandler)
    handler_registry.add('dataloader_state', grain.checkpoint.CheckpointSave, grain.checkpoint.CheckpointHandler) # type: ignore
    handler_registry.add('dataloader_state', grain.checkpoint.CheckpointRestore, grain.checkpoint.CheckpointHandler) # type: ignore
    
    checkpoint_options = ocp.CheckpointManagerOptions(
        save_interval_steps=args.log_checkpoint_interval,
        max_to_keep=3,
        step_format_fixed_length=6,
        cleanup_tmp_directories=True,
    )
    
    checkpoint_manager = ocp.CheckpointManager(
        os.path.abspath(args.ckpt_dir),
        options=checkpoint_options,
        handler_registry=handler_registry,
    )

    # --- Create DataLoaderIterator from dataloader ---
    array_record_files = [
        os.path.join(args.data_dir, x)
        for x in os.listdir(args.data_dir)
        if x.endswith(".array_record")
    ]
    grain_dataloader = get_dataloader(
        array_record_files,
        args.seq_len,
        # NOTE: We deliberately pass the global batch size
        # The dataloader shards the dataset across all processes
        args.batch_size,
        *image_shape,
        num_workers=8,
        prefetch_buffer_size=1,
        seed=args.seed,
    )
    initial_state = grain_dataloader._create_initial_state()
    grain_iterator = grain.DataLoaderIterator(grain_dataloader, initial_state)
    
    # --- Restore checkpoint ---
    if args.restore_ckpt:
        abstract_train_state = jax.tree_util.tree_map(ocp.utils.to_shape_dtype_struct, train_state)
        restored = checkpoint_manager.restore(
            checkpoint_manager.latest_step(),
            args=ocp.args.Composite(
                model_state=ocp.args.StandardRestore(abstract_train_state),
                dataloader_state=grain.checkpoint.CheckpointRestore(grain_iterator),
            )
        )
        train_state = restored["model_state"]
        grain_iterator = restored["dataloader_state"]
        step = checkpoint_manager.latest_step() or 0
        print(f"Restored dataloader and model state from step {step}")

    # --- TRAIN LOOP ---
    dataloader = (jax.make_array_from_process_local_data(videos_sharding, elem) for elem in grain_iterator) # type: ignore
    print(f"Starting training from step {step}...")
    while step < args.num_steps:
        for videos in dataloader:
            # --- Train step ---
            rng, _rng, _rng_dropout = jax.random.split(rng, 3)

            inputs = dict(videos=videos, rng=_rng, dropout_rng=_rng_dropout)
            train_state, loss, recon, metrics = train_step(train_state, inputs)
            print(f"Step {step}, loss: {loss}")
            step += 1

            # --- Logging ---
            if args.log:
                if step % args.log_interval == 0 and jax.process_index() == 0:
                    wandb.log(
                        {
                            "loss": loss,
                            "step": step,
                            **metrics,
                        }
                    )
                if step % args.log_image_interval == 0:
                    gt_seq = inputs["videos"][0]
                    recon_seq = recon[0].clip(0, 1)
                    comparison_seq = jnp.concatenate((gt_seq, recon_seq), axis=1)
                    comparison_seq = einops.rearrange(
                        comparison_seq * 255, "t h w c -> h (t w) c"
                    )
                    # NOTE: Process-dependent control flow deliberately happens
                    # after indexing operation since it must not contain code
                    # sections that lead to cross-accelerator communication.
                    if jax.process_index() == 0:
                        log_images = dict(
                            image=wandb.Image(np.asarray(gt_seq[0])),
                            recon=wandb.Image(np.asarray(recon_seq[0])),
                            true_vs_recon=wandb.Image(
                                np.asarray(comparison_seq.astype(np.uint8))
                            ),
                        )
                        wandb.log(log_images)
<<<<<<< HEAD
            # --- Checkpointing ---
            if args.save_ckpt and step % args.log_checkpoint_interval == 0:
                checkpoint_manager.save(
                    step,
                    args=ocp.args.Composite(
                        model_state=ocp.args.StandardSave(train_state),
                        dataloader_state=grain.checkpoint.CheckpointSave(grain_iterator),
                    )
=======
            if step % args.log_checkpoint_interval == 0:
                ckpt = {"model": train_state}
                orbax_checkpointer = orbax.checkpoint.PyTreeCheckpointer()
                save_args = orbax_utils.save_args_from_target(ckpt)
                orbax_checkpointer.save(
                    os.path.join(os.getcwd(), args.ckpt_dir, f"tokenizer_{step}"),
                    ckpt,
                    save_args=save_args,
>>>>>>> b4614eed
                )
                print(f"Saved checkpoint at step {step}")
            if step >= args.num_steps:
                break

    checkpoint_manager.close()<|MERGE_RESOLUTION|>--- conflicted
+++ resolved
@@ -288,7 +288,6 @@
                             ),
                         )
                         wandb.log(log_images)
-<<<<<<< HEAD
             # --- Checkpointing ---
             if args.save_ckpt and step % args.log_checkpoint_interval == 0:
                 checkpoint_manager.save(
@@ -297,16 +296,6 @@
                         model_state=ocp.args.StandardSave(train_state),
                         dataloader_state=grain.checkpoint.CheckpointSave(grain_iterator),
                     )
-=======
-            if step % args.log_checkpoint_interval == 0:
-                ckpt = {"model": train_state}
-                orbax_checkpointer = orbax.checkpoint.PyTreeCheckpointer()
-                save_args = orbax_utils.save_args_from_target(ckpt)
-                orbax_checkpointer.save(
-                    os.path.join(os.getcwd(), args.ckpt_dir, f"tokenizer_{step}"),
-                    ckpt,
-                    save_args=save_args,
->>>>>>> b4614eed
                 )
                 print(f"Saved checkpoint at step {step}")
             if step >= args.num_steps:
