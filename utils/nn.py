--- conflicted
+++ resolved
@@ -132,31 +132,16 @@
     @nnx.remat
     def __call__(self, x_BTNM: jax.Array) -> jax.Array:
         # --- Spatial attention ---
-<<<<<<< HEAD
-        z = self.spatial_norm(x)
-        z = self.spatial_attention(z)
-        x = x + z
-
-        # --- Temporal attention ---
-        x = x.swapaxes(1, 2)
-        z = self.temporal_norm(x)
-        z = self.temporal_attention(z)
-        x = x + z
-        x = x.swapaxes(1, 2)
-=======
-        z_BTNM = self.spatial_pos_enc(x_BTNM)
-        z_BTNM = self.spatial_norm(z_BTNM)
+        z_BTNM = self.spatial_norm(x_BTNM)
         z_BTNM = self.spatial_attention(z_BTNM)
         x_BTNM = x_BTNM + z_BTNM
 
         # --- Temporal attention ---
         x_BNTM = x_BTNM.swapaxes(1, 2)
-        z_BNTM = self.temporal_pos_enc(x_BNTM)
-        z_BNTM = self.temporal_norm(z_BNTM)
+        z_BNTM = self.temporal_norm(x_BNTM)
         z_BNTM = self.temporal_attention(z_BNTM)
         x_BNTM = x_BNTM + z_BNTM
         x_BTNM = x_BNTM.swapaxes(1, 2)
->>>>>>> ab43d165
 
         # --- Feedforward ---
         z_BTNM = self.ffn_norm(x_BTNM)
@@ -250,19 +235,11 @@
             rngs=rngs,
         )
 
-<<<<<<< HEAD
-    def __call__(self, x: jax.Array) -> jax.Array:
-        x = self.input_norm1(x)
-        x = self.input_dense(x)
-        x = self.input_norm2(x)
-        x = self.pos_enc(x)
-=======
     def __call__(self, x_BTNI: jax.Array) -> jax.Array:
         x_BTNI = self.input_norm1(x_BTNI)
         x_BTNM = self.input_dense(x_BTNI)
         x_BTNM = self.input_norm2(x_BTNM)
->>>>>>> ab43d165
-
+        x_BTNM = self.pos_enc(x_BTNM)
         for block in self.blocks:
             x_BTNM = block(x_BTNM)
 
