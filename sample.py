from dataclasses import dataclass
from typing import Optional
import time
import os

import dm_pix as pix
import einops
import jax
import jax.numpy as jnp
import flax.linen as nn
import numpy as np
from flax.training.train_state import TrainState
import grain
import orbax.checkpoint as ocp
import optax
from PIL import Image, ImageDraw
import tyro

from genie import Genie
from utils.dataloader import get_dataloader


@dataclass
class Args:
    # Experiment
    seed: int = 0
    seq_len: int = 16
    image_channels: int = 3
    image_height: int = 90
    image_width: int = 160
    data_dir: str = "data/coinrun_episodes"
    checkpoint: str = ""
    checkpoint_step: Optional[int] = None
    # Sampling
    batch_size: int = 1
    maskgit_steps: int = 25
    temperature: float = 1.0
    sample_argmax: bool = True
    start_frame: int = 0
    # Tokenizer checkpoint
    tokenizer_dim: int = 512
    tokenizer_ffn_dim: int = 2048
    latent_patch_dim: int = 32
    num_patch_latents: int = 1024
    patch_size: int = 4
    tokenizer_num_blocks: int = 4
    tokenizer_num_heads: int = 8
    # LAM checkpoint
    lam_dim: int = 512
    lam_ffn_dim: int = 2048
    latent_action_dim: int = 32
    num_latent_actions: int = 6
    lam_patch_size: int = 16
    lam_num_blocks: int = 4
    lam_num_heads: int = 8
    lam_co_train: bool = True
    # Dynamics checkpoint
    dyna_dim: int = 512
    dyna_ffn_dim: int = 2048
    dyna_num_blocks: int = 6
    dyna_num_heads: int = 8
    param_dtype = jnp.float32
    dtype = jnp.bfloat16
    use_flash_attention: bool = True


args = tyro.cli(Args)
rng = jax.random.PRNGKey(args.seed)

# --- Load Genie checkpoint ---
genie = Genie(
    # Tokenizer
    in_dim=args.image_channels,
    tokenizer_dim=args.tokenizer_dim,
    tokenizer_ffn_dim=args.tokenizer_ffn_dim,
    latent_patch_dim=args.latent_patch_dim,
    num_patch_latents=args.num_patch_latents,
    patch_size=args.patch_size,
    tokenizer_num_blocks=args.tokenizer_num_blocks,
    tokenizer_num_heads=args.tokenizer_num_heads,
    # LAM
    lam_dim=args.lam_dim,
    lam_ffn_dim=args.lam_ffn_dim,
    latent_action_dim=args.latent_action_dim,
    num_latent_actions=args.num_latent_actions,
    lam_patch_size=args.lam_patch_size,
    lam_num_blocks=args.lam_num_blocks,
    lam_num_heads=args.lam_num_heads,
    lam_co_train=args.lam_co_train,
    # Dynamics
    dyna_dim=args.dyna_dim,
    dyna_ffn_dim=args.dyna_ffn_dim,
    dyna_num_blocks=args.dyna_num_blocks,
    dyna_num_heads=args.dyna_num_heads,
    use_maskgit=False,
    param_dtype=args.param_dtype,
    dtype=args.dtype,
    use_flash_attention=args.use_flash_attention,
)
rng, _rng = jax.random.split(rng)
image_shape = (args.image_height, args.image_width, args.image_channels)
dummy_inputs = dict(
    videos=jnp.zeros((args.batch_size, args.seq_len, *image_shape), dtype=jnp.float32),
    mask_rng=_rng,
)
rng, _rng = jax.random.split(rng)
params = genie.init(_rng, dummy_inputs)

dummy_train_state = TrainState.create(
    apply_fn=genie.apply,
    params=params,
    tx=optax.adamw(
        optax.warmup_cosine_decay_schedule(
            0, 0, 1, 2 # dummy values
        )
    ), 
)
handler_registry = ocp.handlers.DefaultCheckpointHandlerRegistry()
handler_registry.add('model_state', ocp.args.StandardRestore, ocp.handlers.StandardCheckpointHandler)
checkpoint_manager = ocp.CheckpointManager(
    args.checkpoint,
    options=ocp.CheckpointManagerOptions(step_format_fixed_length=6),
    handler_registry=handler_registry
)
abstract_train_state = jax.tree_util.tree_map(
    ocp.utils.to_shape_dtype_struct, dummy_train_state
)

restored = checkpoint_manager.restore(
    args.checkpoint_step or checkpoint_manager.latest_step(),
    args=ocp.args.Composite(
        model_state=ocp.args.StandardRestore(abstract_train_state),
    ),
)
restored_train_state = restored["model_state"]
params = restored_train_state.params


def _sampling_wrapper(module, batch):
<<<<<<< HEAD
    # return module.sample_maskgit(batch, args.seq_len, args.maskgit_steps, args.temperature, args.sample_argmax)
    return module.sample_causal(batch, args.seq_len, args.temperature, args.sample_argmax)
=======
    return module.sample(
        batch, args.seq_len, args.maskgit_steps, args.temperature, args.sample_argmax
    )

>>>>>>> e296267f

# --- Define autoregressive sampling loop ---
def _autoreg_sample(rng, video_batch, action_batch):
    vid = video_batch[:, : args.start_frame + 1]
<<<<<<< HEAD
    # sampling_fn = jax.jit(nn.apply(_sampling_wrapper, genie)) 
    sampling_fn = nn.apply(_sampling_wrapper, genie)
=======
    sampling_fn = jax.jit(nn.apply(_sampling_wrapper, genie))
>>>>>>> e296267f
    rng, _rng = jax.random.split(rng)
    batch = dict(videos=vid, latent_actions=action_batch, rng=_rng)
    generated_vid = sampling_fn(params, batch)
    return generated_vid

<<<<<<< HEAD
def _get_dataloader_iterator():
    array_record_files = [
        os.path.join(args.data_dir, x)
        for x in os.listdir(args.data_dir)
        if x.endswith(".array_record")
    ]
    grain_dataloader = get_dataloader(
        array_record_files,
        args.seq_len,
        # NOTE: We deliberately pass the global batch size
        # The dataloader shards the dataset across all processes
        args.batch_size,
        *image_shape,
        num_workers=0,
        prefetch_buffer_size=1,
        seed=args.seed,
    )
    initial_state = grain_dataloader._create_initial_state()
    grain_iterator = grain.DataLoaderIterator(grain_dataloader, initial_state)
    return grain_iterator
=======
>>>>>>> e296267f

# --- Get video + latent actions ---
# grain_iterator = _get_dataloader_iterator()
# video_batch = next(grain_iterator)
# video_batch = np.load("overfit_dir/single_sample_corner.npy")
video_batch = np.load("overfit_dir/oai_sample_seed69_1.npy") # *255.


video_batch = video_batch.astype(args.dtype) / 255.0
# Get latent actions for all videos in the batch
batch = dict(videos=video_batch[:,:args.seq_len])
action_batch = genie.apply(params, batch, False, method=Genie.vq_encode)
action_batch = action_batch.reshape(video_batch.shape[0], args.seq_len - 1, 1)

# --- Sample + evaluate video ---
print("autoreg sampling...")
vid = _autoreg_sample(rng, video_batch, action_batch)
print("autoreg sampling done. calculating ssim and saving video")
gt = video_batch[:, : vid.shape[1]].clip(0, 1).reshape(-1, *video_batch.shape[2:])
recon = vid.clip(0, 1).reshape(-1, *vid.shape[2:])
ssim = pix.ssim(gt[:, args.start_frame + 1 :], recon[:, args.start_frame + 1 :]).mean()
print(f"SSIM: {ssim}")

# --- Construct video ---
true_videos = (video_batch * 255).astype(np.uint8)
pred_videos = (vid * 255).astype(np.uint8)
video_comparison = np.zeros((2, *vid.shape), dtype=np.uint8)
video_comparison[0] = true_videos[:, : args.seq_len]
video_comparison[1] = pred_videos
frames = einops.rearrange(video_comparison, "n b t h w c -> t (b h) (n w) c")

# --- Save video ---
imgs = [Image.fromarray(img) for img in frames]
# Write actions on each frame, on each row (i.e., for each video in the batch, on the GT row)
for t, img in enumerate(imgs[1:]):
    d = ImageDraw.Draw(img)
    for row in range(action_batch.shape[0]):
        action = action_batch[row, t, 0]
        y_offset = row * video_batch.shape[2] + 2
        d.text((2, y_offset), f"{action}", fill=255)
imgs[0].save(
    f"generation_{time.time()}.gif",
    save_all=True,
    append_images=imgs[1:],
    duration=250,
    loop=0,
)<|MERGE_RESOLUTION|>--- conflicted
+++ resolved
@@ -137,31 +137,19 @@
 
 
 def _sampling_wrapper(module, batch):
-<<<<<<< HEAD
     # return module.sample_maskgit(batch, args.seq_len, args.maskgit_steps, args.temperature, args.sample_argmax)
     return module.sample_causal(batch, args.seq_len, args.temperature, args.sample_argmax)
-=======
-    return module.sample(
-        batch, args.seq_len, args.maskgit_steps, args.temperature, args.sample_argmax
-    )
-
->>>>>>> e296267f
 
 # --- Define autoregressive sampling loop ---
 def _autoreg_sample(rng, video_batch, action_batch):
     vid = video_batch[:, : args.start_frame + 1]
-<<<<<<< HEAD
     # sampling_fn = jax.jit(nn.apply(_sampling_wrapper, genie)) 
     sampling_fn = nn.apply(_sampling_wrapper, genie)
-=======
-    sampling_fn = jax.jit(nn.apply(_sampling_wrapper, genie))
->>>>>>> e296267f
     rng, _rng = jax.random.split(rng)
     batch = dict(videos=vid, latent_actions=action_batch, rng=_rng)
     generated_vid = sampling_fn(params, batch)
     return generated_vid
 
-<<<<<<< HEAD
 def _get_dataloader_iterator():
     array_record_files = [
         os.path.join(args.data_dir, x)
@@ -182,8 +170,6 @@
     initial_state = grain_dataloader._create_initial_state()
     grain_iterator = grain.DataLoaderIterator(grain_dataloader, initial_state)
     return grain_iterator
-=======
->>>>>>> e296267f
 
 # --- Get video + latent actions ---
 # grain_iterator = _get_dataloader_iterator()
