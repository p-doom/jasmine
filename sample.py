from dataclasses import dataclass
import time
import os
import optax
import math

import dm_pix as pix
import einops
import jax
import jax.numpy as jnp
import flax.linen as nn
import numpy as np
import orbax.checkpoint as ocp
from PIL import Image, ImageDraw
import tyro
from flax import nnx

from genie import Genie
from utils.dataloader import get_dataloader


@dataclass
class Args:
    # Experiment
    seed: int = 0
    seq_len: int = 16
    image_channels: int = 3
    image_height: int = 90
    image_width: int = 160
    data_dir: str = "data/coinrun_episodes"
    checkpoint: str = ""
    # Sampling
    batch_size: int = 1
    maskgit_steps: int = 25
    temperature: float = 1.0
    sample_argmax: bool = True
    start_frame: int = 0
    # Tokenizer checkpoint
    tokenizer_dim: int = 512
    tokenizer_ffn_dim: int = 2048
    latent_patch_dim: int = 32
    num_patch_latents: int = 1024
    patch_size: int = 4
    tokenizer_num_blocks: int = 4
    tokenizer_num_heads: int = 8
    # LAM checkpoint
    lam_dim: int = 512
    lam_ffn_dim: int = 2048
    latent_action_dim: int = 32
    num_latent_actions: int = 6
    lam_patch_size: int = 16
    lam_num_blocks: int = 4
    lam_num_heads: int = 8
    # Dynamics checkpoint
    dyna_type: str = "maskgit"
    dyna_dim: int = 512
    dyna_ffn_dim: int = 2048
    dyna_num_blocks: int = 6
    dyna_num_heads: int = 8
    param_dtype = jnp.float32
    dtype = jnp.bfloat16
    use_flash_attention: bool = True


args = tyro.cli(Args)

if __name__ == "__main__":
    """
    Dimension keys:
        B: batch size
        T: number of input (conditioning) frames
        N: number of patches per frame
        S: sequence length
        H: height
        W: width
        E: B * (S - 1)
    """
    jax.distributed.initialize()

    rng = jax.random.key(args.seed)

    # --- Load Genie checkpoint ---
    rngs = nnx.Rngs(rng)
    genie = Genie(
        # Tokenizer
        in_dim=args.image_channels,
        tokenizer_dim=args.tokenizer_dim,
        tokenizer_ffn_dim=args.tokenizer_ffn_dim,
        latent_patch_dim=args.latent_patch_dim,
        num_patch_latents=args.num_patch_latents,
        patch_size=args.patch_size,
        tokenizer_num_blocks=args.tokenizer_num_blocks,
        tokenizer_num_heads=args.tokenizer_num_heads,
        # LAM
        lam_dim=args.lam_dim,
        lam_ffn_dim=args.lam_ffn_dim,
        latent_action_dim=args.latent_action_dim,
        num_latent_actions=args.num_latent_actions,
        lam_patch_size=args.lam_patch_size,
        lam_num_blocks=args.lam_num_blocks,
        lam_num_heads=args.lam_num_heads,
        lam_co_train=False,
        # Dynamics
        dyna_type=args.dyna_type,
        dyna_dim=args.dyna_dim,
        dyna_ffn_dim=args.dyna_ffn_dim,
        dyna_num_blocks=args.dyna_num_blocks,
        dyna_num_heads=args.dyna_num_heads,
        param_dtype=args.param_dtype,
        dtype=args.dtype,
        use_flash_attention=args.use_flash_attention,
        # FIXME (f.srambical): implement spatiotemporal KV caching and set decode=True
        decode=False,
        rngs=rngs,
    )

    handler_registry = ocp.handlers.DefaultCheckpointHandlerRegistry()
    handler_registry.add(
        "model_state", ocp.args.PyTreeSave, ocp.handlers.PyTreeCheckpointHandler
    )
    handler_registry.add(
        "model_state", ocp.args.PyTreeRestore, ocp.handlers.PyTreeCheckpointHandler
    )
    checkpoint_options = ocp.CheckpointManagerOptions(
        step_format_fixed_length=6,
    )
    checkpoint_manager = ocp.CheckpointManager(
        args.checkpoint,
        options=checkpoint_options,
        handler_registry=handler_registry,
    )

    dummy_tx = optax.adamw(
        learning_rate=optax.linear_schedule(0.0001, 0.0001, 10000),
        b1=0.9,
        b2=0.9,
        weight_decay=1e-4,
        mu_dtype=args.dtype,
    )
    dummy_optimizer = nnx.Optimizer(genie, dummy_tx)

    abstract_optimizer = nnx.eval_shape(lambda: dummy_optimizer)
    abstract_optimizer_state = nnx.state(abstract_optimizer)
    restored = checkpoint_manager.restore(
        checkpoint_manager.latest_step(),
        args=ocp.args.Composite(
            model_state=ocp.args.PyTreeRestore(abstract_optimizer_state),  # type: ignore
        ),
    )
    restored_optimizer_state = restored["model_state"]
    nnx.update(dummy_optimizer, restored_optimizer_state)

    # --- Define sampling function ---
    def _sampling_fn(model: Genie, batch: dict) -> jax.Array:
        """Runs Genie.sample with pre-defined generation hyper-parameters."""
        if args.dyna_type == "maskgit":
            return model.sample(
                batch,
                args.seq_len,
                args.maskgit_steps,
                args.temperature,
                args.sample_argmax,
            )
        elif args.dyna_type == "causal":
            return model.sample_causal(
                batch,
                args.seq_len,
                args.temperature,
                args.sample_argmax,
            )
        else:
            raise ValueError(f"Invalid dynamics type: {args.dyna_type}")

    # --- Define autoregressive sampling loop ---
<<<<<<< HEAD
    def _autoreg_sample(genie, rng, video_batch_BSHWC, action_batch_E):
        input_video_BTHWC = video_batch_BSHWC[:, : args.start_frame + 1]
=======
    @nnx.jit
    def _autoreg_sample(rng, video_batch_BSHWC, action_batch_E):
        input_video_BTHWC = video_batch_BSHWC[:, :args.start_frame]
>>>>>>> 2143190f
        rng, _rng = jax.random.split(rng)
        batch = dict(videos=input_video_BTHWC, latent_actions=action_batch_E, rng=_rng)
        generated_vid_BSHWC = _sampling_fn(genie, batch)
        return generated_vid_BSHWC

    # --- Get video + latent actions ---
    array_record_files = [
        os.path.join(args.data_dir, x)
        for x in os.listdir(args.data_dir)
        if x.endswith(".array_record")
    ]
    dataloader = get_dataloader(
        array_record_files,
        args.seq_len,
        args.batch_size,
        args.image_height,
        args.image_width,
        args.image_channels,
        # We don't use workers in order to avoid grain shutdown issues (https://github.com/google/grain/issues/398)
        num_workers=0,
        prefetch_buffer_size=1,
        seed=args.seed,
    )
    dataloader = iter(dataloader)
    video_batch_BSHWC = next(dataloader)
    gt_video = jnp.asarray(video_batch_BSHWC, dtype=jnp.float32) / 255.0
    video_batch_BSHWC = gt_video.astype(args.dtype)
    # Get latent actions for all videos in the batch
    batch = dict(videos=video_batch_BSHWC)
    action_batch_E = genie.vq_encode(batch, training=False)

    # --- Sample + evaluate video ---
<<<<<<< HEAD
    recon_video_BSHWC = _autoreg_sample(genie, rng, video_batch_BSHWC, action_batch_E)
=======
    recon_video_BSHWC = _autoreg_sample(rng, video_batch_BSHWC, action_batch_E)
>>>>>>> 2143190f
    recon_video_BSHWC = recon_video_BSHWC.astype(jnp.float32)
    gt = gt_video[:, : recon_video_BSHWC.shape[1]].clip(0, 1).reshape(-1, *gt_video.shape[2:])
    recon = recon_video_BSHWC.clip(0, 1).reshape(-1, *recon_video_BSHWC.shape[2:])
    ssim = jnp.asarray(
        pix.ssim(gt[:, args.start_frame:], recon[:, args.start_frame:])
    ).mean()
    print(f"SSIM: {ssim}")

    # --- Construct video ---
    true_videos = (gt_video * 255).astype(np.uint8)
    pred_videos = (recon_video_BSHWC * 255).astype(np.uint8)
    video_comparison = np.zeros((2, *recon_video_BSHWC.shape), dtype=np.uint8)
    video_comparison[0] = true_videos[:, : args.seq_len]
    video_comparison[1] = pred_videos
    frames = einops.rearrange(video_comparison, "n b t h w c -> t (b h) (n w) c")

    # --- Save video ---
    imgs = [Image.fromarray(img) for img in frames]
    # Write actions on each frame, on each row (i.e., for each video in the batch, on the GT row)
    B, S, _, _, _ = video_batch_BSHWC.shape
    action_batch_BSm11 = jnp.reshape(action_batch_E, (B, S-1, 1))
    for t, img in enumerate(imgs[1:]):
        d = ImageDraw.Draw(img)
        for row in range(action_batch_BSm11.shape[0]):
            action = action_batch_BSm11[row, t, 0]
            y_offset = row * video_batch_BSHWC.shape[2] + 2
            d.text((2, y_offset), f"{action}", fill=255)
    imgs[0].save(
        f"generation_{time.time()}.gif",
        save_all=True,
        append_images=imgs[1:],
        duration=250,
        loop=0,
    )<|MERGE_RESOLUTION|>--- conflicted
+++ resolved
@@ -2,7 +2,6 @@
 import time
 import os
 import optax
-import math
 
 import dm_pix as pix
 import einops
@@ -172,14 +171,8 @@
             raise ValueError(f"Invalid dynamics type: {args.dyna_type}")
 
     # --- Define autoregressive sampling loop ---
-<<<<<<< HEAD
     def _autoreg_sample(genie, rng, video_batch_BSHWC, action_batch_E):
-        input_video_BTHWC = video_batch_BSHWC[:, : args.start_frame + 1]
-=======
-    @nnx.jit
-    def _autoreg_sample(rng, video_batch_BSHWC, action_batch_E):
-        input_video_BTHWC = video_batch_BSHWC[:, :args.start_frame]
->>>>>>> 2143190f
+        input_video_BTHWC = video_batch_BSHWC[:, : args.start_frame]
         rng, _rng = jax.random.split(rng)
         batch = dict(videos=input_video_BTHWC, latent_actions=action_batch_E, rng=_rng)
         generated_vid_BSHWC = _sampling_fn(genie, batch)
@@ -212,11 +205,7 @@
     action_batch_E = genie.vq_encode(batch, training=False)
 
     # --- Sample + evaluate video ---
-<<<<<<< HEAD
     recon_video_BSHWC = _autoreg_sample(genie, rng, video_batch_BSHWC, action_batch_E)
-=======
-    recon_video_BSHWC = _autoreg_sample(rng, video_batch_BSHWC, action_batch_E)
->>>>>>> 2143190f
     recon_video_BSHWC = recon_video_BSHWC.astype(jnp.float32)
     gt = gt_video[:, : recon_video_BSHWC.shape[1]].clip(0, 1).reshape(-1, *gt_video.shape[2:])
     recon = recon_video_BSHWC.clip(0, 1).reshape(-1, *recon_video_BSHWC.shape[2:])
