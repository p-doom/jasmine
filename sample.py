--- conflicted
+++ resolved
@@ -171,16 +171,9 @@
             raise ValueError(f"Invalid dynamics type: {args.dyna_type}")
 
     # --- Define autoregressive sampling loop ---
-<<<<<<< HEAD
-    # FIXME (f.srambical): why is kv caching not working with nnx.jit?
-    #@nnx.jit
-    def _autoreg_sample(genie, rng, video_batch_BSHWC, action_batch_E):
-        input_video_BTHWC = video_batch_BSHWC[:, : args.start_frame]
-=======
     @nnx.jit
     def _autoreg_sample(rng, video_batch_BSHWC, action_batch_E):
-        input_video_BTHWC = video_batch_BSHWC[:, :args.start_frame]
->>>>>>> 2143190f
+        input_video_BTHWC = video_batch_BSHWC[:, : args.start_frame]
         rng, _rng = jax.random.split(rng)
         batch = dict(videos=input_video_BTHWC, latent_actions=action_batch_E, rng=_rng)
         generated_vid_BSHWC = _sampling_fn(genie, batch)
@@ -213,16 +206,16 @@
     action_batch_E = genie.vq_encode(batch, training=False)
 
     # --- Sample + evaluate video ---
-<<<<<<< HEAD
-    recon_video_BSHWC = _autoreg_sample(genie, rng, video_batch_BSHWC, action_batch_E)
-=======
     recon_video_BSHWC = _autoreg_sample(rng, video_batch_BSHWC, action_batch_E)
->>>>>>> 2143190f
     recon_video_BSHWC = recon_video_BSHWC.astype(jnp.float32)
-    gt = gt_video[:, : recon_video_BSHWC.shape[1]].clip(0, 1).reshape(-1, *gt_video.shape[2:])
+    gt = (
+        gt_video[:, : recon_video_BSHWC.shape[1]]
+        .clip(0, 1)
+        .reshape(-1, *gt_video.shape[2:])
+    )
     recon = recon_video_BSHWC.clip(0, 1).reshape(-1, *recon_video_BSHWC.shape[2:])
     ssim = jnp.asarray(
-        pix.ssim(gt[:, args.start_frame:], recon[:, args.start_frame:])
+        pix.ssim(gt[:, args.start_frame :], recon[:, args.start_frame :])
     ).mean()
     print(f"SSIM: {ssim}")
 
@@ -238,7 +231,7 @@
     imgs = [Image.fromarray(img) for img in frames]
     # Write actions on each frame, on each row (i.e., for each video in the batch, on the GT row)
     B, S, _, _, _ = video_batch_BSHWC.shape
-    action_batch_BSm11 = jnp.reshape(action_batch_E, (B, S-1, 1))
+    action_batch_BSm11 = jnp.reshape(action_batch_E, (B, S - 1, 1))
     for t, img in enumerate(imgs[1:]):
         d = ImageDraw.Draw(img)
         for row in range(action_batch_BSm11.shape[0]):
