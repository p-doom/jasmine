from typing import Dict

import einops
import jax
import jax.numpy as jnp
import flax.nnx as nnx
import orbax.checkpoint as ocp

from models.dynamics import DynamicsMaskGIT, DynamicsCausal
from models.lam import LatentActionModel
from models.tokenizer import TokenizerVQVAE


class Genie(nnx.Module):
    """Genie model"""

    def __init__(
        self,
        in_dim: int,
        tokenizer_dim: int,
        tokenizer_ffn_dim: int,
        latent_patch_dim: int,
        num_patch_latents: int,
        patch_size: int,
        tokenizer_num_blocks: int,
        tokenizer_num_heads: int,
        lam_dim: int,
        lam_ffn_dim: int,
        latent_action_dim: int,
        num_actions: int,
        lam_patch_size: int,
        lam_num_blocks: int,
        lam_num_heads: int,
        lam_co_train: bool,
        dyna_type: str,
        dyna_dim: int,
        dyna_ffn_dim: int,
        dyna_num_blocks: int,
        dyna_num_heads: int,
        param_dtype: jnp.dtype,
        dtype: jnp.dtype,
        use_flash_attention: bool,
<<<<<<< HEAD
        use_gt_actions: bool,
=======
        decode: bool,
>>>>>>> b1558eee
        rngs: nnx.Rngs,
        dropout: float = 0.0,
        mask_limit: float = 0.0,
    ):
        # --- Tokenizer ---
        self.in_dim = in_dim
        self.tokenizer_dim = tokenizer_dim
        self.tokenizer_ffn_dim = tokenizer_ffn_dim
        self.latent_patch_dim = latent_patch_dim
        self.num_patch_latents = num_patch_latents
        self.patch_size = patch_size
        self.tokenizer_num_blocks = tokenizer_num_blocks
        self.tokenizer_num_heads = tokenizer_num_heads
        # --- LAM ---
        self.lam_dim = lam_dim
        self.lam_ffn_dim = lam_ffn_dim
        self.latent_action_dim = latent_action_dim
        self.num_actions = num_actions
        self.lam_patch_size = lam_patch_size
        self.lam_num_blocks = lam_num_blocks
        self.lam_num_heads = lam_num_heads
        self.lam_co_train = lam_co_train
        # --- Dynamics ---
        self.dyna_type = dyna_type
        self.dyna_dim = dyna_dim
        self.dyna_ffn_dim = dyna_ffn_dim
        self.dyna_num_blocks = dyna_num_blocks
        self.dyna_num_heads = dyna_num_heads
        self.param_dtype = param_dtype
        self.dtype = dtype
        self.use_flash_attention = use_flash_attention
        self.use_gt_actions = use_gt_actions
        self.dropout = dropout
        self.mask_limit = mask_limit

        self.tokenizer = TokenizerVQVAE(
            in_dim=self.in_dim,
            model_dim=self.tokenizer_dim,
            ffn_dim=self.tokenizer_ffn_dim,
            latent_dim=self.latent_patch_dim,
            num_latents=self.num_patch_latents,
            patch_size=self.patch_size,
            num_blocks=self.tokenizer_num_blocks,
            num_heads=self.tokenizer_num_heads,
            dropout=0.0,
            codebook_dropout=0.0,
            param_dtype=self.param_dtype,
            dtype=self.dtype,
            use_flash_attention=self.use_flash_attention,
            rngs=rngs,
        )
<<<<<<< HEAD
        if not self.use_gt_actions:
            self.lam = LatentActionModel(
                in_dim=self.in_dim,
                model_dim=self.lam_dim,
                ffn_dim=self.lam_ffn_dim,
                latent_dim=self.latent_patch_dim,
                num_latents=self.num_actions,
                patch_size=self.lam_patch_size,
                num_blocks=self.lam_num_blocks,
                num_heads=self.lam_num_heads,
                dropout=0.0,
                codebook_dropout=0.0,
                param_dtype=self.param_dtype,
                dtype=self.dtype,
                use_flash_attention=self.use_flash_attention,
                rngs=rngs,
            )
        self.dynamics = DynamicsMaskGIT(
            model_dim=self.dyna_dim,
            ffn_dim=self.dyna_ffn_dim,
            num_latents=self.num_patch_latents,
            latent_action_dim=self.latent_action_dim,
            num_actions=self.num_actions,
            num_blocks=self.dyna_num_blocks,
            num_heads=self.dyna_num_heads,
            dropout=self.dropout,
            mask_limit=self.mask_limit,
            param_dtype=self.param_dtype,
            dtype=self.dtype,
            use_flash_attention=self.use_flash_attention,
            use_gt_actions=self.use_gt_actions,
            rngs=rngs,
        )
=======
        self.lam = LatentActionModel(
            in_dim=self.in_dim,
            model_dim=self.lam_dim,
            ffn_dim=self.lam_ffn_dim,
            latent_dim=self.latent_patch_dim,
            num_latents=self.num_latent_actions,
            patch_size=self.lam_patch_size,
            num_blocks=self.lam_num_blocks,
            num_heads=self.lam_num_heads,
            dropout=0.0,
            codebook_dropout=0.0,
            param_dtype=self.param_dtype,
            dtype=self.dtype,
            use_flash_attention=self.use_flash_attention,
            rngs=rngs,
        )
        if self.dyna_type == "maskgit":
            self.dynamics = DynamicsMaskGIT(
                model_dim=self.dyna_dim,
                ffn_dim=self.dyna_ffn_dim,
                num_latents=self.num_patch_latents,
                latent_action_dim=self.latent_action_dim,
                num_blocks=self.dyna_num_blocks,
                num_heads=self.dyna_num_heads,
                dropout=self.dropout,
                mask_limit=self.mask_limit,
                param_dtype=self.param_dtype,
                dtype=self.dtype,
                use_flash_attention=self.use_flash_attention,
                rngs=rngs,
            )
        elif self.dyna_type == "causal":
            self.dynamics = DynamicsCausal(
                model_dim=self.dyna_dim,
                ffn_dim=self.dyna_ffn_dim,
                num_latents=self.num_patch_latents,
                latent_action_dim=self.latent_action_dim,
                num_blocks=self.dyna_num_blocks,
                num_heads=self.dyna_num_heads,
                dropout=self.dropout,
                param_dtype=self.param_dtype,
                dtype=self.dtype,
                use_flash_attention=self.use_flash_attention,
                decode=decode,
                rngs=rngs,
            )
        else:
            raise ValueError(f"Invalid dynamics type: {self.dyna_type}")
>>>>>>> b1558eee

    def __call__(
        self, batch: Dict[str, jax.Array], training: bool = True
    ) -> Dict[str, jax.Array]:
        videos_BTHWC = batch["videos"]
        tokenizer_outputs = self.tokenizer.vq_encode(videos_BTHWC, training=False)
        token_indices_BTN = tokenizer_outputs["indices"]
        if self.use_gt_actions:
            action_indices_BTA = batch["actions"]
            outputs = dict(
                video_tokens=jax.lax.stop_gradient(token_indices_BTN),
                actions=action_indices_BTA,
            )
        else:
            lam_outputs = self.lam.vq_encode(videos_BTHWC, training=False)
            z_q_BTm11L = lam_outputs["z_q"]
            action_indices_E = lam_outputs["indices"]
            latent_actions_BTm11L = jax.lax.cond(
                self.lam_co_train,
                lambda: z_q_BTm11L,
                lambda: jax.lax.stop_gradient(z_q_BTm11L),
            )
            outputs = dict(
                video_tokens=jax.lax.stop_gradient(token_indices_BTN),
                actions=latent_actions_BTm11L,
            )
            outputs["lam_indices"] = action_indices_E
        outputs["mask_rng"] = batch["mask_rng"]
        dyna_logits_BTNV, dyna_mask = self.dynamics(outputs, training)
        outputs["token_logits"] = dyna_logits_BTNV
        if dyna_mask is not None:
            outputs["mask"] = dyna_mask
        mle_indices_BTN = jnp.argmax(outputs["token_logits"], axis=-1)
        H, W = batch["videos"].shape[2:4]
        outputs["recon"] = self.tokenizer.decode(mle_indices_BTN, (H, W))
        return outputs

    def sample(
        self,
        batch: Dict[str, jax.Array],
        seq_len: int,
        steps: int = 25,
        temperature: float = 1,
        sample_argmax: bool = False,
    ) -> jax.Array:
        """
        Autoregressively samples up to `seq_len` future frames, following Figure 8 of the paper.

        - Input frames are tokenized once.
        - Future frames are generated autoregressively in token space.
        - All frames are detokenized in a single pass.

        Note:
        - For interactive or step-wise sampling, detokenization should occur after each action.
        - To maintain consistent tensor shapes across timesteps, all current and future frames are decoded at every step.
        - Temporal causal structure is preserved by
            a) reapplying the mask before each decoding step.
            b) a temporal causal mask is applied within each ST-transformer block.

        Dimension keys:
            A: number of (ground truth) action tokens per frame
            B: batch size
            T: number of input (conditioning) frames
            N: number of patches per frame
            M: model dimension
            S: sequence length
            H: height
            W: width
            E: B * (S - 1)
            P: S * N
        """
        # FIXME (f.srambical): add support for ground-truth actions during sampling
        assert not self.use_gt_actions, "Ground-truth actions are currently not supported during sampling"
        # --- Encode videos and actions ---
        videos_BTHWC = batch["videos"]
        latent_actions_E = batch["latent_actions"]
        tokenizer_out = self.tokenizer.vq_encode(videos_BTHWC, training=False)
        token_idxs_BTN = tokenizer_out["indices"]
        B, T, N = token_idxs_BTN.shape
        pad_shape = (B, seq_len - T, N)
        pad = jnp.zeros(pad_shape, dtype=token_idxs_BTN.dtype)
        token_idxs_BSN = jnp.concatenate([token_idxs_BTN, pad], axis=1)
        action_tokens_EL = self.lam.vq.get_codes(latent_actions_E)

        def maskgit_step_fn(
            carry: tuple[jax.Array, jax.Array, jax.Array, jax.Array], step: jax.Array
        ) -> tuple[tuple[jax.Array, jax.Array, jax.Array, jax.Array], None]:
            rng, token_idxs_BSN, mask_BSN, action_tokens_EL = carry
            S, N = token_idxs_BSN.shape[1:]
            L = action_tokens_EL.shape[-1]

            # --- Construct + encode video ---
            vid_embed_BSNM = self.dynamics.patch_embed(token_idxs_BSN)
            mask_token_111M = self.dynamics.mask_token.value
            mask_expanded_BSN1 = mask_BSN[..., None]
            vid_embed_BSNM = jnp.where(mask_expanded_BSN1, mask_token_111M, vid_embed_BSNM)

            # --- Predict transition ---
            action_tokens_BSm1L = jnp.reshape(action_tokens_EL, (B, S - 1, L))
            act_embed_BSm1M = self.dynamics.action_up(action_tokens_BSm1L)
            act_embed_BSM = jnp.pad(act_embed_BSm1M, ((0, 0), (1, 0), (0, 0)))
            act_embed_BS1M = jnp.reshape(act_embed_BSM, (B, S, 1, act_embed_BSM.shape[-1]))
            vid_embed_BSNM += act_embed_BS1M
            unmasked_ratio = jnp.cos(jnp.pi * (step + 1) / (steps * 2))
            step_temp = temperature * (1.0 - unmasked_ratio)
            final_logits_BSNV = self.dynamics.transformer(vid_embed_BSNM) / step_temp

            # --- Sample new tokens for final frame ---
            if sample_argmax:
                sampled_token_idxs_BSN = jnp.argmax(final_logits_BSNV, axis=-1)
            else:
                rng, _rng = jax.random.split(rng)
                sampled_token_idxs_BSN = jax.random.categorical(_rng, final_logits_BSNV)
            gather_fn = jax.vmap(jax.vmap(jax.vmap(lambda x, y: x[y])))
            final_token_probs_BSN = gather_fn(
                jax.nn.softmax(final_logits_BSNV), sampled_token_idxs_BSN
            )
            final_token_probs_BSN += ~mask_BSN
            # Update masked tokens only
            token_idxs_BSN = jnp.where(mask_BSN, sampled_token_idxs_BSN, token_idxs_BSN)

            # --- Update mask ---
            num_unmasked_tokens = jnp.round(N * (1.0 - unmasked_ratio)).astype(int)
            final_token_probs_flat_BP = einops.rearrange(final_token_probs_BSN, "b s n -> b (s n)")
            idx_mask_P = jnp.arange(final_token_probs_flat_BP.shape[-1]) <= N - num_unmasked_tokens
            sorted_idxs_BP = jnp.argsort(final_token_probs_flat_BP, axis=-1)
            mask_update_fn = jax.vmap(lambda msk, ids: msk.at[ids].set(idx_mask_P))
            mask_flat_BP = einops.rearrange(mask_BSN, "b s n -> b (s n)")
            new_mask_flat_BP = mask_update_fn(mask_flat_BP, sorted_idxs_BP)
            new_mask_BSN = einops.rearrange(new_mask_flat_BP, "b (s n) -> b s n", n=N)

            new_carry = (rng, token_idxs_BSN, new_mask_BSN, action_tokens_EL)
            return new_carry, None

        def generation_step_fn(
            carry: tuple[jax.Array, jax.Array], step_t: jax.Array
        ) -> tuple[tuple[jax.Array, jax.Array], None]:
            rng, current_token_idxs_BSN = carry
            rng, step_rng = jax.random.split(rng)

            # Mask current frame (i.e., t == step_t)
            mask_S = jnp.arange(seq_len) == step_t
            mask_BSN = jnp.broadcast_to(mask_S[None, :, None], (B, seq_len, N)).astype(
                bool
            )
            masked_token_idxs_BSN = current_token_idxs_BSN * ~mask_BSN

            # --- Initialize and run MaskGIT loop ---
            init_carry_maskgit = (
                step_rng,
                masked_token_idxs_BSN,
                mask_BSN,
                action_tokens_EL,
            )
            final_carry_maskgit, _ = jax.lax.scan(
                maskgit_step_fn, init_carry_maskgit, jnp.arange(steps)
            )
            updated_token_idxs_BSN = final_carry_maskgit[1]
            new_carry = (rng, updated_token_idxs_BSN)
            return new_carry, None

        # --- Run the autoregressive generation using jax.lax.scan ---
        initial_carry = (batch["rng"], token_idxs_BSN)
        timesteps_to_scan = jnp.arange(T, seq_len)
        final_carry, _ = jax.lax.scan(
            generation_step_fn, initial_carry, timesteps_to_scan
        )
        final_token_idxs_BSN = final_carry[1]

        # --- Decode all tokens at once at the end ---
        H, W = batch["videos"].shape[2:4]
        final_frames_BSHWC = self.tokenizer.decode(
            final_token_idxs_BSN,
            video_hw=(H, W),
        )
        return final_frames_BSHWC

    def sample_causal(
            self,
            batch: Dict[str, jax.Array],
            seq_len: int,
            temperature: float = 1,
            sample_argmax: bool = False,
        ) -> jax.Array:
        """
        Autoregressively samples up to `seq_len` future frames, following Figure 8 of the paper.

        - Input frames are tokenized once.
        - Future frames are generated autoregressively in token space.
        - All frames are detokenized in a single pass.

        Note:
        - For interactive or step-wise sampling, detokenization should occur after each action.
        - To maintain consistent tensor shapes across timesteps, all current and future frames are decoded at every step.
        - Temporal causal structure is preserved by
            a) reapplying the mask before each decoding step.
            b) a temporal causal mask is applied within each ST-transformer block.

        Dimension keys:
            B: batch size
            T: number of input (conditioning) frames
            N: number of patches per frame
            M: model dimension
            S: sequence length
            H: height
            W: width
            E: B * (S - 1)
        """
        assert isinstance(self.dynamics, DynamicsCausal)
        # --- Encode videos and actions ---
        videos_BTHWC = batch["videos"]
        latent_actions_E = batch["latent_actions"]
        tokenizer_out = self.tokenizer.vq_encode(videos_BTHWC, training=False)
        token_idxs_BTN = tokenizer_out["indices"]
        B, T, N = token_idxs_BTN.shape
        pad_shape = (B, seq_len - T, N)
        pad = jnp.zeros(pad_shape, dtype=token_idxs_BTN.dtype)
        token_idxs_BSN = jnp.concatenate([token_idxs_BTN, pad], axis=1)
        action_tokens_EL = self.lam.vq.get_codes(latent_actions_E)
        dynamics_causal: DynamicsCausal = self.dynamics

        def causal_step_fn(
            carry: tuple[jax.Array, jax.Array, jax.Array, jax.Array], step_n: jax.Array
        ) -> tuple[tuple[jax.Array, jax.Array, jax.Array, jax.Array], None]:
            rng, token_idxs_BSN, action_tokens_EL, step_t = carry
            S, N = token_idxs_BSN.shape[1:]
            L = action_tokens_EL.shape[-1]

            # --- Construct + encode video ---
            vid_embed_BSNM = dynamics_causal.patch_embed(token_idxs_BSN)

            # --- Predict transition ---
            action_tokens_BSm1L = jnp.reshape(action_tokens_EL, (B, S - 1, L))
            act_embed_BSm1M = dynamics_causal.action_up(action_tokens_BSm1L)
            act_embed_BSM = jnp.pad(act_embed_BSm1M, ((0, 0), (1, 0), (0, 0)))
            act_embed_BS1M = jnp.reshape(act_embed_BSM, (B, S, 1, act_embed_BSM.shape[-1]))
            vid_embed_BSNp1M = jnp.concatenate([act_embed_BS1M, vid_embed_BSNM], axis=2)
            final_logits_BTNp1V = dynamics_causal.transformer(vid_embed_BSNp1M, (step_t, step_n)) / temperature
            final_logits_BV = final_logits_BTNp1V[:, step_t, step_n, :]

            # --- Sample new tokens for final frame ---
            if sample_argmax:
                sampled_token_idxs_B = jnp.argmax(final_logits_BV, axis=-1)
            else:
                rng, _rng = jax.random.split(rng)
                sampled_token_idxs_B = jax.random.categorical(_rng, final_logits_BV)
            # Update next tokens only
            token_idxs_BSN = token_idxs_BSN.at[:, step_t, step_n].set(sampled_token_idxs_B)

            new_carry = (rng, token_idxs_BSN, action_tokens_EL, step_t)
            return new_carry, None

        def generation_step_fn(
            carry: tuple[jax.Array, jax.Array], step_t: jax.Array
        ) -> tuple[tuple[jax.Array, jax.Array], None]:
            rng, current_token_idxs_BSN = carry
            rng, step_rng = jax.random.split(rng)

            # --- Initialize and run causal loop ---
            init_carry_causal = (
                step_rng,
                current_token_idxs_BSN,
                action_tokens_EL,
                step_t,
            )
            final_carry_causal, _ = jax.lax.scan(
                causal_step_fn, init_carry_causal, jnp.arange(N)
            )
            updated_token_idxs_BSN = final_carry_causal[1]
            new_carry = (rng, updated_token_idxs_BSN)
            return new_carry, None

        # --- Run the autoregressive generation using jax.lax.scan ---
        initial_carry = (batch["rng"], token_idxs_BSN)
        timesteps_to_scan = jnp.arange(T, seq_len)
        final_carry, _ = jax.lax.scan(
            generation_step_fn, initial_carry, timesteps_to_scan
        )
        final_token_idxs_BSN = final_carry[1]

        # --- Decode all tokens at once at the end ---
        H, W = batch["videos"].shape[2:4]
        final_frames_BSHWC = self.tokenizer.decode(
            final_token_idxs_BSN,
            video_hw=(H, W),
        )
        return final_frames_BSHWC

    def vq_encode(self, batch: Dict[str, jax.Array], training: bool) -> jax.Array:
        # --- Preprocess videos ---
        video_BTHWC = batch["videos"]
        lam_output = self.lam.vq_encode(video_BTHWC, training=training)
        lam_indices_E = lam_output["indices"]
        return lam_indices_E

# FIXME (f.srambical): add conversion script for old checkpoints
def restore_genie_components(
    optimizer: nnx.Optimizer,
    sharding: jax.sharding.NamedSharding,
    rng: jax.Array,
    args,
) -> nnx.Optimizer:
    """Restore pre-trained Genie components"""
    rngs = nnx.Rngs(rng)

    tx = optimizer.tx
    model = optimizer.model
    handler_registry = ocp.handlers.DefaultCheckpointHandlerRegistry()
    handler_registry.add(
        "model_state", ocp.args.PyTreeRestore, ocp.handlers.PyTreeCheckpointHandler
    )

    checkpoint_options = ocp.CheckpointManagerOptions(
        step_format_fixed_length=6,
    )
    tokenizer_checkpoint_manager = ocp.CheckpointManager(
        directory=args.tokenizer_checkpoint,
        options=checkpoint_options,
        handler_registry=handler_registry,
    )
    dummy_tokenizer = TokenizerVQVAE(
        in_dim=args.image_channels,
        model_dim=args.tokenizer_dim,
        ffn_dim=args.tokenizer_ffn_dim,
        latent_dim=args.latent_patch_dim,
        num_latents=args.num_patch_latents,
        patch_size=args.patch_size,
        num_blocks=args.tokenizer_num_blocks,
        num_heads=args.tokenizer_num_heads,
        dropout=args.dropout,
        codebook_dropout=args.dropout,
        param_dtype=args.param_dtype,
        dtype=args.dtype,
        use_flash_attention=args.use_flash_attention,
        rngs=rngs,
    )
    dummy_tokenizer_optimizer = nnx.Optimizer(dummy_tokenizer, tx)
    dummy_tokenizer_optimizer_state = nnx.state(dummy_tokenizer_optimizer)
    abstract_sharded_tokenizer_optimizer_state = _create_abstract_sharded_pytree(
        dummy_tokenizer_optimizer_state, sharding
    )
    restored_tokenizer = tokenizer_checkpoint_manager.restore(
        step=tokenizer_checkpoint_manager.latest_step(),
        args=ocp.args.Composite(
            model_state=ocp.args.PyTreeRestore(  # type: ignore
                abstract_sharded_tokenizer_optimizer_state  # type: ignore
            ),
        ),
    )["model_state"]
    nnx.update(dummy_tokenizer_optimizer.model, restored_tokenizer.model)
    model.tokenizer = dummy_tokenizer_optimizer.model
    tokenizer_checkpoint_manager.close()

    if args.lam_checkpoint:
        lam_checkpoint_manager = ocp.CheckpointManager(
            directory=args.lam_checkpoint,
            options=checkpoint_options,
            handler_registry=handler_registry,
        )
        dummy_lam = LatentActionModel(
            in_dim=args.image_channels,
            model_dim=args.lam_dim,
            ffn_dim=args.lam_ffn_dim,
            latent_dim=args.latent_patch_dim,
            num_latents=args.num_actions,
            patch_size=args.lam_patch_size,
            num_blocks=args.lam_num_blocks,
            num_heads=args.lam_num_heads,
            dropout=args.dropout,
            codebook_dropout=args.dropout,
            param_dtype=args.param_dtype,
            dtype=args.dtype,
            use_flash_attention=args.use_flash_attention,
            rngs=rngs,
        )
        dummy_lam_optimizer = nnx.Optimizer(dummy_lam, tx)
        dummy_lam_optimizer_state = nnx.state(dummy_lam_optimizer)
        abstract_sharded_lam_optimizer_state = _create_abstract_sharded_pytree(
            dummy_lam_optimizer_state, sharding
        )
        restored_lam_optimizer = lam_checkpoint_manager.restore(
            step=lam_checkpoint_manager.latest_step(),
            args=ocp.args.Composite(
                model_state=ocp.args.PyTreeRestore(  # type: ignore
                    abstract_sharded_lam_optimizer_state  # type: ignore
                ),
            ),
        )["model_state"]
        nnx.update(dummy_lam_optimizer.model, restored_lam_optimizer.model)
        model.lam = dummy_lam_optimizer.model
        # Remove the LAM decoder to save memory and avoid unnecessary computation.
        del model.lam.decoder
        lam_checkpoint_manager.close()
    
    # Reinitialize the optimizer states
    optimizer = nnx.Optimizer(model, tx)
    return optimizer


def _create_abstract_sharded_pytree(
    pytree_template: nnx.GraphState, sharding_spec: jax.sharding.NamedSharding
) -> jax.Array:
    """Replaces arrays in a pytree with ShapeDtypeStructs having the given sharding."""

    def map_fn(leaf_template):
        if hasattr(leaf_template, "shape") and hasattr(leaf_template, "dtype"):
            return jax.ShapeDtypeStruct(
                leaf_template.shape, leaf_template.dtype, sharding=sharding_spec
            )
        return leaf_template

    return jax.tree_util.tree_map(map_fn, pytree_template)<|MERGE_RESOLUTION|>--- conflicted
+++ resolved
@@ -40,11 +40,8 @@
         param_dtype: jnp.dtype,
         dtype: jnp.dtype,
         use_flash_attention: bool,
-<<<<<<< HEAD
         use_gt_actions: bool,
-=======
         decode: bool,
->>>>>>> b1558eee
         rngs: nnx.Rngs,
         dropout: float = 0.0,
         mask_limit: float = 0.0,
@@ -96,7 +93,6 @@
             use_flash_attention=self.use_flash_attention,
             rngs=rngs,
         )
-<<<<<<< HEAD
         if not self.use_gt_actions:
             self.lam = LatentActionModel(
                 in_dim=self.in_dim,
@@ -114,45 +110,13 @@
                 use_flash_attention=self.use_flash_attention,
                 rngs=rngs,
             )
-        self.dynamics = DynamicsMaskGIT(
-            model_dim=self.dyna_dim,
-            ffn_dim=self.dyna_ffn_dim,
-            num_latents=self.num_patch_latents,
-            latent_action_dim=self.latent_action_dim,
-            num_actions=self.num_actions,
-            num_blocks=self.dyna_num_blocks,
-            num_heads=self.dyna_num_heads,
-            dropout=self.dropout,
-            mask_limit=self.mask_limit,
-            param_dtype=self.param_dtype,
-            dtype=self.dtype,
-            use_flash_attention=self.use_flash_attention,
-            use_gt_actions=self.use_gt_actions,
-            rngs=rngs,
-        )
-=======
-        self.lam = LatentActionModel(
-            in_dim=self.in_dim,
-            model_dim=self.lam_dim,
-            ffn_dim=self.lam_ffn_dim,
-            latent_dim=self.latent_patch_dim,
-            num_latents=self.num_latent_actions,
-            patch_size=self.lam_patch_size,
-            num_blocks=self.lam_num_blocks,
-            num_heads=self.lam_num_heads,
-            dropout=0.0,
-            codebook_dropout=0.0,
-            param_dtype=self.param_dtype,
-            dtype=self.dtype,
-            use_flash_attention=self.use_flash_attention,
-            rngs=rngs,
-        )
         if self.dyna_type == "maskgit":
             self.dynamics = DynamicsMaskGIT(
                 model_dim=self.dyna_dim,
                 ffn_dim=self.dyna_ffn_dim,
                 num_latents=self.num_patch_latents,
                 latent_action_dim=self.latent_action_dim,
+                num_actions=self.num_actions,
                 num_blocks=self.dyna_num_blocks,
                 num_heads=self.dyna_num_heads,
                 dropout=self.dropout,
@@ -160,6 +124,7 @@
                 param_dtype=self.param_dtype,
                 dtype=self.dtype,
                 use_flash_attention=self.use_flash_attention,
+                use_gt_actions=self.use_gt_actions,
                 rngs=rngs,
             )
         elif self.dyna_type == "causal":
@@ -179,7 +144,6 @@
             )
         else:
             raise ValueError(f"Invalid dynamics type: {self.dyna_type}")
->>>>>>> b1558eee
 
     def __call__(
         self, batch: Dict[str, jax.Array], training: bool = True
@@ -252,7 +216,9 @@
             P: S * N
         """
         # FIXME (f.srambical): add support for ground-truth actions during sampling
-        assert not self.use_gt_actions, "Ground-truth actions are currently not supported during sampling"
+        assert (
+            not self.use_gt_actions
+        ), "Ground-truth actions are currently not supported during sampling"
         # --- Encode videos and actions ---
         videos_BTHWC = batch["videos"]
         latent_actions_E = batch["latent_actions"]
@@ -275,13 +241,17 @@
             vid_embed_BSNM = self.dynamics.patch_embed(token_idxs_BSN)
             mask_token_111M = self.dynamics.mask_token.value
             mask_expanded_BSN1 = mask_BSN[..., None]
-            vid_embed_BSNM = jnp.where(mask_expanded_BSN1, mask_token_111M, vid_embed_BSNM)
+            vid_embed_BSNM = jnp.where(
+                mask_expanded_BSN1, mask_token_111M, vid_embed_BSNM
+            )
 
             # --- Predict transition ---
             action_tokens_BSm1L = jnp.reshape(action_tokens_EL, (B, S - 1, L))
             act_embed_BSm1M = self.dynamics.action_up(action_tokens_BSm1L)
             act_embed_BSM = jnp.pad(act_embed_BSm1M, ((0, 0), (1, 0), (0, 0)))
-            act_embed_BS1M = jnp.reshape(act_embed_BSM, (B, S, 1, act_embed_BSM.shape[-1]))
+            act_embed_BS1M = jnp.reshape(
+                act_embed_BSM, (B, S, 1, act_embed_BSM.shape[-1])
+            )
             vid_embed_BSNM += act_embed_BS1M
             unmasked_ratio = jnp.cos(jnp.pi * (step + 1) / (steps * 2))
             step_temp = temperature * (1.0 - unmasked_ratio)
@@ -303,8 +273,13 @@
 
             # --- Update mask ---
             num_unmasked_tokens = jnp.round(N * (1.0 - unmasked_ratio)).astype(int)
-            final_token_probs_flat_BP = einops.rearrange(final_token_probs_BSN, "b s n -> b (s n)")
-            idx_mask_P = jnp.arange(final_token_probs_flat_BP.shape[-1]) <= N - num_unmasked_tokens
+            final_token_probs_flat_BP = einops.rearrange(
+                final_token_probs_BSN, "b s n -> b (s n)"
+            )
+            idx_mask_P = (
+                jnp.arange(final_token_probs_flat_BP.shape[-1])
+                <= N - num_unmasked_tokens
+            )
             sorted_idxs_BP = jnp.argsort(final_token_probs_flat_BP, axis=-1)
             mask_update_fn = jax.vmap(lambda msk, ids: msk.at[ids].set(idx_mask_P))
             mask_flat_BP = einops.rearrange(mask_BSN, "b s n -> b (s n)")
@@ -358,12 +333,12 @@
         return final_frames_BSHWC
 
     def sample_causal(
-            self,
-            batch: Dict[str, jax.Array],
-            seq_len: int,
-            temperature: float = 1,
-            sample_argmax: bool = False,
-        ) -> jax.Array:
+        self,
+        batch: Dict[str, jax.Array],
+        seq_len: int,
+        temperature: float = 1,
+        sample_argmax: bool = False,
+    ) -> jax.Array:
         """
         Autoregressively samples up to `seq_len` future frames, following Figure 8 of the paper.
 
@@ -415,9 +390,14 @@
             action_tokens_BSm1L = jnp.reshape(action_tokens_EL, (B, S - 1, L))
             act_embed_BSm1M = dynamics_causal.action_up(action_tokens_BSm1L)
             act_embed_BSM = jnp.pad(act_embed_BSm1M, ((0, 0), (1, 0), (0, 0)))
-            act_embed_BS1M = jnp.reshape(act_embed_BSM, (B, S, 1, act_embed_BSM.shape[-1]))
+            act_embed_BS1M = jnp.reshape(
+                act_embed_BSM, (B, S, 1, act_embed_BSM.shape[-1])
+            )
             vid_embed_BSNp1M = jnp.concatenate([act_embed_BS1M, vid_embed_BSNM], axis=2)
-            final_logits_BTNp1V = dynamics_causal.transformer(vid_embed_BSNp1M, (step_t, step_n)) / temperature
+            final_logits_BTNp1V = (
+                dynamics_causal.transformer(vid_embed_BSNp1M, (step_t, step_n))
+                / temperature
+            )
             final_logits_BV = final_logits_BTNp1V[:, step_t, step_n, :]
 
             # --- Sample new tokens for final frame ---
@@ -427,7 +407,9 @@
                 rng, _rng = jax.random.split(rng)
                 sampled_token_idxs_B = jax.random.categorical(_rng, final_logits_BV)
             # Update next tokens only
-            token_idxs_BSN = token_idxs_BSN.at[:, step_t, step_n].set(sampled_token_idxs_B)
+            token_idxs_BSN = token_idxs_BSN.at[:, step_t, step_n].set(
+                sampled_token_idxs_B
+            )
 
             new_carry = (rng, token_idxs_BSN, action_tokens_EL, step_t)
             return new_carry, None
@@ -474,6 +456,7 @@
         lam_output = self.lam.vq_encode(video_BTHWC, training=training)
         lam_indices_E = lam_output["indices"]
         return lam_indices_E
+
 
 # FIXME (f.srambical): add conversion script for old checkpoints
 def restore_genie_components(
@@ -573,7 +556,7 @@
         # Remove the LAM decoder to save memory and avoid unnecessary computation.
         del model.lam.decoder
         lam_checkpoint_manager.close()
-    
+
     # Reinitialize the optimizer states
     optimizer = nnx.Optimizer(model, tx)
     return optimizer
