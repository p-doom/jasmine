--- conflicted
+++ resolved
@@ -1,9 +1,6 @@
 from typing import Dict
 
-<<<<<<< HEAD
 import einops
-=======
->>>>>>> 80048898
 import jax
 import jax.numpy as jnp
 import flax.nnx as nnx
@@ -255,10 +252,10 @@
 
             # --- Update mask ---
             num_unmasked_tokens = jnp.round(N * (1.0 - unmasked_ratio)).astype(int)
-            idx_mask_N = jnp.arange(final_token_probs_BSN.shape[-1]) <= N - num_unmasked_tokens
             final_token_probs_flat_BF = einops.rearrange(final_token_probs_BSN, "b s n -> b (s n)")
+            idx_mask_F = jnp.arange(final_token_probs_flat_BF.shape[-1]) <= N - num_unmasked_tokens
             sorted_idxs_BF = jnp.argsort(final_token_probs_flat_BF, axis=-1)
-            mask_update_fn = jax.vmap(lambda msk, ids: msk.at[ids].set(idx_mask_N))
+            mask_update_fn = jax.vmap(lambda msk, ids: msk.at[ids].set(idx_mask_F))
             mask_flat_BF = einops.rearrange(mask_BSN, "b s n -> b (s n)")
             new_mask_flat_BF = mask_update_fn(mask_flat_BF, sorted_idxs_BF)
             new_mask_BSN = einops.rearrange(new_mask_flat_BF, "b (s n) -> b s n", n=N)
