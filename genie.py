from typing import Dict, Any

import optax
import jax
import jax.numpy as jnp
import flax.nnx as nnx
from flax.training.train_state import TrainState
import orbax.checkpoint as ocp

from models.dynamics import DynamicsMaskGIT
from models.lam import LatentActionModel
from models.tokenizer import TokenizerVQVAE

import grain


class Genie(nnx.Module):
    """Genie model"""

    def __init__(
        self,
        in_dim: int,
        tokenizer_dim: int,
        tokenizer_ffn_dim: int,
        latent_patch_dim: int,
        num_patch_latents: int,
        patch_size: int,
        tokenizer_num_blocks: int,
        tokenizer_num_heads: int,
        lam_dim: int,
        lam_ffn_dim: int,
        latent_action_dim: int,
        num_latent_actions: int,
        lam_patch_size: int,
        lam_num_blocks: int,
        lam_num_heads: int,
        lam_co_train: bool,
        dyna_dim: int,
        dyna_ffn_dim: int,
        dyna_num_blocks: int,
        dyna_num_heads: int,
        param_dtype: jnp.dtype,
        dtype: jnp.dtype,
        use_flash_attention: bool,
        rngs: nnx.Rngs,
        dropout: float = 0.0,
        mask_limit: float = 0.0,
    ):
        # --- Tokenizer ---
        self.in_dim = in_dim
        self.tokenizer_dim = tokenizer_dim
        self.tokenizer_ffn_dim = tokenizer_ffn_dim
        self.latent_patch_dim = latent_patch_dim
        self.num_patch_latents = num_patch_latents
        self.patch_size = patch_size
        self.tokenizer_num_blocks = tokenizer_num_blocks
        self.tokenizer_num_heads = tokenizer_num_heads
        # --- LAM ---
        self.lam_dim = lam_dim
        self.lam_ffn_dim = lam_ffn_dim
        self.latent_action_dim = latent_action_dim
        self.num_latent_actions = num_latent_actions
        self.lam_patch_size = lam_patch_size
        self.lam_num_blocks = lam_num_blocks
        self.lam_num_heads = lam_num_heads
        self.lam_co_train = lam_co_train
        # --- Dynamics ---
        self.dyna_dim = dyna_dim
        self.dyna_ffn_dim = dyna_ffn_dim
        self.dyna_num_blocks = dyna_num_blocks
        self.dyna_num_heads = dyna_num_heads
        self.param_dtype = param_dtype
        self.dtype = dtype
        self.use_flash_attention = use_flash_attention
        self.dropout = dropout
        self.mask_limit = mask_limit

        self.tokenizer = TokenizerVQVAE(
            in_dim=self.in_dim,
            model_dim=self.tokenizer_dim,
            ffn_dim=self.tokenizer_ffn_dim,
            latent_dim=self.latent_patch_dim,
            num_latents=self.num_patch_latents,
            patch_size=self.patch_size,
            num_blocks=self.tokenizer_num_blocks,
            num_heads=self.tokenizer_num_heads,
            dropout=0.0,
            codebook_dropout=0.0,
            param_dtype=self.param_dtype,
            dtype=self.dtype,
            use_flash_attention=self.use_flash_attention,
            rngs=rngs,
        )
        self.lam = LatentActionModel(
            in_dim=self.in_dim,
            model_dim=self.lam_dim,
            ffn_dim=self.lam_ffn_dim,
            latent_dim=self.latent_patch_dim,
            num_latents=self.num_latent_actions,
            patch_size=self.lam_patch_size,
            num_blocks=self.lam_num_blocks,
            num_heads=self.lam_num_heads,
            dropout=0.0,
            codebook_dropout=0.0,
            param_dtype=self.param_dtype,
            dtype=self.dtype,
            use_flash_attention=self.use_flash_attention,
            rngs=rngs,
        )
        self.dynamics = DynamicsMaskGIT(
            model_dim=self.dyna_dim,
            ffn_dim=self.dyna_ffn_dim,
            num_latents=self.num_patch_latents,
            num_blocks=self.dyna_num_blocks,
            num_heads=self.dyna_num_heads,
            dropout=self.dropout,
            mask_limit=self.mask_limit,
            param_dtype=self.param_dtype,
            dtype=self.dtype,
            use_flash_attention=self.use_flash_attention,
            rngs=rngs,
        )

    def __call__(self, batch: Dict[str, Any], training: bool = True) -> Dict[str, Any]:
        tokenizer_outputs = self.tokenizer.vq_encode(batch["videos"], training=False)
        lam_outputs = self.lam.vq_encode(batch["videos"], training=False)
        latent_actions = jax.lax.cond(
            self.lam_co_train,
            lambda: lam_outputs["z_q"],
            lambda: jax.lax.stop_gradient(lam_outputs["z_q"]),
        )
        outputs = dict(
            video_tokens=jax.lax.stop_gradient(tokenizer_outputs["indices"]),
            latent_actions=latent_actions,
        )
        outputs["mask_rng"] = batch["mask_rng"]
        dyna_outputs = self.dynamics(outputs, training)
        outputs.update(dyna_outputs)
        mle_indices = jnp.argmax(outputs["token_logits"], axis=-1)
        outputs["recon"] = self.tokenizer.decode(
            mle_indices, batch["videos"].shape[2:4]
        )
        outputs["lam_indices"] = lam_outputs["indices"]
        return outputs

    def sample(
        self,
        batch: Dict[str, Any],
        seq_len: int,
        steps: int = 25,
        temperature: float = 1,
        sample_argmax: bool = False,
    ) -> Any:
        """
        Autoregressively samples up to `seq_len` future frames, following Figure 8 of the paper.

        - Input frames are tokenized once.
        - Future frames are generated autoregressively in token space.
        - All frames are detokenized in a single pass.

        Note:
        - For interactive or step-wise sampling, detokenization should occur after each action.
        - To maintain consistent tensor shapes across timesteps, all current and future frames are decoded at every step.
        - Temporal causal structure is preserved by
            a) reapplying the mask before each decoding step.
            b) a temporal causal mask is applied within each ST-transformer block.

        Dimension keys:
            B: batch size
            T: number of input (conditioning) frames
            N: patches per frame
            S: sequence length
            A: action space
            D: model latent dimension
        """
        # --- Encode videos and actions ---
        tokenizer_out = self.tokenizer.vq_encode(batch["videos"], training=False)
        token_idxs = tokenizer_out["indices"]  # (B, T, N)
        B, T, N = token_idxs.shape
        pad_shape = (B, seq_len - T, N)
        pad = jnp.zeros(pad_shape, dtype=token_idxs.dtype)
        token_idxs = jnp.concatenate([token_idxs, pad], axis=1)  # (B, S, N)
        action_tokens = self.lam.vq.get_codes(batch["latent_actions"])

        maskgit_step = MaskGITStep(
            dynamics=self.dynamics,
            tokenizer=self.tokenizer,
            temperature=temperature,
            sample_argmax=sample_argmax,
            steps=steps,
        )

        def maskgit_loop_fn(carry, module, x):
            return module(carry, x)

        scanned_maskgit_loop = nnx.scan(
            maskgit_loop_fn,
            in_axes=(nnx.Carry, None, 0),
            out_axes=(nnx.Carry, 0),
            length=steps,
        )

        def generation_step_fn(carry, step_t):
            rng, current_token_idxs = carry
            rng, step_rng = jax.random.split(rng)

            # Mask current and future frames (i.e., t >= step_t)
            mask = jnp.arange(seq_len) >= step_t  # (S,)
            mask = jnp.broadcast_to(mask[None, :, None], (B, seq_len, N))  # (B, S, N)
            mask = mask.astype(bool)
            masked_token_idxs = current_token_idxs * ~mask

            # --- Initialize and run MaskGIT loop ---
            init_carry_maskgit = (
                step_rng,
                masked_token_idxs,
                mask,
                action_tokens,
            )
            # FIXME (f.srambical): test whether sampling works with this
            final_carry_maskgit, _ = scanned_maskgit_loop(
                init_carry_maskgit, maskgit_step, jnp.arange(steps)
            )
            final_carry_maskgit = carry
            updated_token_idxs = final_carry_maskgit[1]
            new_carry = (rng, updated_token_idxs)
            return new_carry, None

        # --- Run the autoregressive generation using scan ---
        initial_carry = (batch["rng"], token_idxs)
        timesteps_to_scan = jnp.arange(T, seq_len)
        final_carry, _ = jax.lax.scan(
            generation_step_fn, initial_carry, timesteps_to_scan
        )
        final_token_idxs = final_carry[1]

        # --- Decode all tokens at once at the end ---
        final_frames = self.tokenizer.decode(
            final_token_idxs,
            video_hw=batch["videos"].shape[2:4],
        )
        return final_frames

    def vq_encode(self, batch, training) -> Dict[str, Any]:
        # --- Preprocess videos ---
        lam_output = self.lam.vq_encode(batch["videos"], training=training)
        return lam_output["indices"]


class MaskGITStep(nnx.Module):
    def __init__(
        self,
        dynamics: DynamicsMaskGIT,
        tokenizer: TokenizerVQVAE,
        temperature: float,
        sample_argmax: bool,
        steps: int,
    ):
        self.dynamics = dynamics
        self.tokenizer = tokenizer
        self.temperature = temperature
        self.sample_argmax = sample_argmax
        self.steps = steps

    def __call__(self, carry, x):
        rng, token_idxs, mask, action_tokens = carry
        step = x
        N = token_idxs.shape[2]

        # --- Construct + encode video ---
        vid_embed = self.dynamics.patch_embed(token_idxs)  # (B, S, N, D)
        mask_token = self.dynamics.mask_token.value  # (1, 1, 1, D,)
        mask_expanded = mask[..., None]  # (B, S, N, 1)
        vid_embed = jnp.where(mask_expanded, mask_token, vid_embed)

        # --- Predict transition ---
        act_embed = self.dynamics.action_up(action_tokens)
        vid_embed += jnp.pad(act_embed, ((0, 0), (1, 0), (0, 0), (0, 0)))
        unmasked_ratio = jnp.cos(jnp.pi * (step + 1) / (self.steps * 2))
        step_temp = self.temperature * (1.0 - unmasked_ratio)
        final_logits = self.dynamics.dynamics(vid_embed) / step_temp

        # --- Sample new tokens for final frame ---
        if self.sample_argmax:
            sampled_token_idxs = jnp.argmax(final_logits, axis=-1)
        else:
            rng, _rng = jax.random.split(rng)
            sampled_token_idxs = jax.random.categorical(_rng, final_logits)
        gather_fn = jax.vmap(jax.vmap(jax.vmap(lambda x, y: x[y])))
        final_token_probs = gather_fn(jax.nn.softmax(final_logits), sampled_token_idxs)
        final_token_probs += ~mask
        # Update masked tokens only
        token_idxs = jnp.where(mask, sampled_token_idxs, token_idxs)

        # --- Update mask ---
        num_unmasked_tokens = jnp.round(N * (1.0 - unmasked_ratio)).astype(int)
        idx_mask = jnp.arange(final_token_probs.shape[-1]) > num_unmasked_tokens
        sorted_idxs = jnp.argsort(final_token_probs, axis=-1, descending=True)
        mask_update_fn = jax.vmap(lambda msk, ids: msk.at[ids].set(idx_mask))
        new_mask = mask_update_fn(mask, sorted_idxs)

        new_carry = (rng, token_idxs, new_mask, action_tokens)
        return new_carry, None


# FIXME (f.srambical): add conversion script for old checkpoints
def restore_genie_components(
    optimizer: nnx.Optimizer,
    sharding: jax.sharding.NamedSharding,
<<<<<<< HEAD
    grain_iterator: grain.DataLoaderIterator,
=======
    inputs: Dict[str, jax.Array],
>>>>>>> e296267f
    rng: jax.Array,
    args,
):
    """Restore pre-trained Genie components"""
    rngs = nnx.Rngs(rng)

    # dummy values since we only use tx to initialize the dummy train states
    dummy_tx = optax.adamw(
        learning_rate=optax.constant_schedule(args.max_lr),
        b1=0.9,
        b2=0.9,
        weight_decay=1e-4,
    )
    handler_registry = ocp.handlers.DefaultCheckpointHandlerRegistry()
    handler_registry.add(
        "model_state", ocp.args.StandardRestore, ocp.handlers.StandardCheckpointHandler
    )

    checkpoint_options = ocp.CheckpointManagerOptions(
        step_format_fixed_length=6,
    )
    tokenizer_checkpoint_manager = ocp.CheckpointManager(
        directory=args.tokenizer_checkpoint,
        options=checkpoint_options,
        handler_registry=handler_registry,
    )
    dummy_tokenizer = TokenizerVQVAE(
        in_dim=args.image_channels,
        model_dim=args.tokenizer_dim,
        ffn_dim=args.tokenizer_ffn_dim,
        latent_dim=args.latent_patch_dim,
        num_latents=args.num_patch_latents,
        patch_size=args.patch_size,
        num_blocks=args.tokenizer_num_blocks,
        num_heads=args.tokenizer_num_heads,
        dropout=args.dropout,
        codebook_dropout=args.dropout,
        param_dtype=args.param_dtype,
        dtype=args.dtype,
        use_flash_attention=args.use_flash_attention,
        rngs=rngs,
    )
    dummy_tokenizer_optimizer = nnx.Optimizer(dummy_tokenizer, dummy_tx)
    dummy_tokenizer_optimizer_state = nnx.state(dummy_tokenizer_optimizer)
    abstract_sharded_tokenizer_optimizer_state = _create_abstract_sharded_pytree(
        dummy_tokenizer_optimizer_state, sharding
    )
    restored_tokenizer = tokenizer_checkpoint_manager.restore(
        step=tokenizer_checkpoint_manager.latest_step(),
        args=ocp.args.Composite(
            model_state=ocp.args.StandardRestore(
                abstract_sharded_tokenizer_optimizer_state
            ),
        ),
    )["model_state"]
    nnx.update(dummy_tokenizer_optimizer.model, restored_tokenizer)
    optimizer.model.tokenizer = dummy_tokenizer_optimizer.model
    tokenizer_checkpoint_manager.close()

    if args.lam_checkpoint:
        lam_checkpoint_manager = ocp.CheckpointManager(
            directory=args.lam_checkpoint,
            options=checkpoint_options,
            handler_registry=handler_registry,
        )
        dummy_lam = LatentActionModel(
            in_dim=args.image_channels,
            model_dim=args.lam_dim,
            ffn_dim=args.lam_ffn_dim,
            latent_dim=args.latent_patch_dim,
            num_latents=args.num_latent_actions,
            patch_size=args.lam_patch_size,
            num_blocks=args.lam_num_blocks,
            num_heads=args.lam_num_heads,
            dropout=args.dropout,
            codebook_dropout=args.dropout,
            param_dtype=args.param_dtype,
            dtype=args.dtype,
            use_flash_attention=args.use_flash_attention,
            rngs=rngs,
        )
        dummy_lam_optimizer = nnx.Optimizer(dummy_lam, dummy_tx)
        dummy_lam_optimizer_state = nnx.state(dummy_lam_optimizer)
        abstract_sharded_lam_optimizer_state = _create_abstract_sharded_pytree(
            dummy_lam_optimizer_state, sharding
        )
        restored_lam_optimizer = lam_checkpoint_manager.restore(
            step=lam_checkpoint_manager.latest_step(),
            args=ocp.args.Composite(
                model_state=ocp.args.StandardRestore(
                    abstract_sharded_lam_optimizer_state
                ),
            ),
        )["model_state"]
        nnx.update(dummy_lam_optimizer.model, restored_lam_optimizer)
        optimizer.model.lam = dummy_lam_optimizer.model
        # FIXME: (f.srambical): remove the lam decoder
        lam_checkpoint_manager.close()

    return optimizer


def _create_abstract_sharded_pytree(pytree_template, sharding_spec):
    """Replaces arrays in a pytree with ShapeDtypeStructs having the given sharding."""

    def map_fn(leaf_template):
        if hasattr(leaf_template, "shape") and hasattr(leaf_template, "dtype"):
            return jax.ShapeDtypeStruct(
                leaf_template.shape, leaf_template.dtype, sharding=sharding_spec
            )
        return leaf_template

    return jax.tree_util.tree_map(map_fn, pytree_template)<|MERGE_RESOLUTION|>--- conflicted
+++ resolved
@@ -307,11 +307,7 @@
 def restore_genie_components(
     optimizer: nnx.Optimizer,
     sharding: jax.sharding.NamedSharding,
-<<<<<<< HEAD
-    grain_iterator: grain.DataLoaderIterator,
-=======
     inputs: Dict[str, jax.Array],
->>>>>>> e296267f
     rng: jax.Array,
     args,
 ):
