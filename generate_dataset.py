--- conflicted
+++ resolved
@@ -24,22 +24,24 @@
     num_episodes_test: int = 500
     output_dir: str = "data/coinrun_episodes"
     min_episode_length: int = 50
-<<<<<<< HEAD
+    max_episode_length: int = 1000
+    chunk_size: int = 160
+    chunks_per_file: int = 100
     seed: int = 0
 
 
 args = tyro.cli(Args)
 
 def generate_episodes(num_episodes, split):
-    i = 0
+    episode_idx = 0
     episode_metadata = []
-    while i < num_episodes:
+    while episode_idx < num_episodes:
         seed = np.random.randint(0, 10000)
         env = ProcgenGym3Env(num=1, env_name="coinrun", start_level=seed)
         observations_seq = []
 
         # --- Run episode ---
-        for _ in range(1000):
+        for _ in range(args.max_episode_length):
             env.act(types_np.sample(env.ac_space, bshape=(env.num,)))
             _ , obs, first = env.observe()
             observations_seq.append(obs["rgb"])
@@ -49,19 +51,33 @@
         # --- Save episode ---
         if len(observations_seq) >= args.min_episode_length:
             observations_data = np.concatenate(observations_seq, axis=0).astype(np.uint8)
-            episode_path = os.path.join(args.output_dir, split, f"episode_{i}.array_record")  
 
+            file_chunks = []
+            for start_idx in range(0, observations_data.shape[0] - args.chunk_size + 1, args.chunk_size):
+                chunk = observations_data[start_idx : start_idx + args.chunk_size]
+
+                chunk_record = {
+                    "raw_video": chunk.tobytes(),
+                    "sequence_length": args.chunk_size,
+                }
+
+                file_chunks.append(chunk_record)
             # --- Save as ArrayRecord ---
-            writer = ArrayRecordWriter(str(episode_path), "group_size:1")
-            record = {"raw_video": observations_data.tobytes(), "sequence_length": len(observations_seq)}
-            writer.write(pickle.dumps(record))
-            writer.close()
-
-            episode_metadata.append({"path": str(episode_path), "length": len(observations_seq)})
-            print(f"Episode {i} completed, length: {len(observations_seq)}")
-            i += 1
+            for file_idx in range(0, len(file_chunks), args.chunks_per_file):
+                batch_chunks = file_chunks[file_idx : file_idx + args.chunks_per_file]
+                episode_path = os.path.join(args.output_dir, split, f"episode_{episode_idx:04d}_part_{file_idx:04d}.array_record")   
+                writer = ArrayRecordWriter(str(episode_path), "group_size:1")
+                for chunk in batch_chunks:
+                    writer.write(pickle.dumps(chunk))
+                writer.close()
+                episode_metadata.append({"path": episode_path, "chunk_size": args.chunk_size, "num_chunks": len(batch_chunks)})
+                print(f"Created {episode_path} with {len(batch_chunks)} video chunks")
+            
+            print(f"Episode {episode_idx} completed, length: {len(observations_seq)}. Saved across {len(file_chunks) // args.chunks_per_file} array_records files.")
+            episode_idx += 1
         else:
             print(f"Episode too short ({len(observations_seq)}), resampling...")
+
     print(f"Done generating {split} split")
     return episode_metadata
 
@@ -99,72 +115,4 @@
     print(f"Done generating dataset.")
 
 if __name__ == "__main__":
-    main()
-=======
-    max_episode_length: int = 1000
-    chunk_size: int = 160
-    chunks_per_file: int = 100
-
-
-args = tyro.cli(Args)
-output_dir = Path(args.output_dir)
-output_dir.mkdir(parents=True, exist_ok=True)
-
-# --- Generate episodes ---
-episode_idx = 0
-episode_metadata = []
-while episode_idx < args.num_episodes:
-    seed = np.random.randint(0, 10000)
-    env = ProcgenGym3Env(num=1, env_name="coinrun", start_level=seed)
-    observations_seq = []
-
-    # --- Run episode ---
-    for _ in range(args.max_episode_length):
-        env.act(types_np.sample(env.ac_space, bshape=(env.num,)))
-        rew, obs, first = env.observe()
-        observations_seq.append(obs["rgb"])
-        if first:
-            break
-
-    # --- Save episode ---
-    if len(observations_seq) >= args.min_episode_length:
-        observations_data = np.concatenate(observations_seq, axis=0).astype(np.uint8)
-
-        file_chunks = []
-        for start_idx in range(0, observations_data.shape[0] - args.chunk_size + 1, args.chunk_size):
-            chunk = observations_data[start_idx : start_idx + args.chunk_size]
-
-            chunk_record = {
-                "raw_video": chunk.tobytes(),
-                "sequence_length": args.chunk_size,
-            }
-
-            file_chunks.append(chunk_record)
-        # --- Save as ArrayRecord ---
-        for file_idx in range(0, len(file_chunks), args.chunks_per_file):
-            batch_chunks = file_chunks[file_idx : file_idx + args.chunks_per_file]
-            episode_path = output_dir / f"episode_{episode_idx:04d}_part_{file_idx:04d}.array_record"  
-            writer = ArrayRecordWriter(str(episode_path), "group_size:1")
-            for chunk in batch_chunks:
-                writer.write(pickle.dumps(chunk))
-            writer.close()
-
-            episode_metadata.append({"path": episode_path, "chunk_size": args.chunk_size, "num_chunks": len(batch_chunks)})
-            print(f"Created {episode_path} with {len(batch_chunks)} video chunks")
-        print(f"Episode {episode_idx} completed, length: {len(observations_seq)}. Saved across {len(file_chunks) // args.chunks_per_file} array_records files.")
-        episode_idx += 1
-    else:
-        print(f"Episode too short ({len(observations_seq)}), resampling...")
-
-# --- Save metadata ---
-metadata = {
-    "env": "coinrun",
-    "num_episodes": args.num_episodes,
-    "avg_episode_len": np.mean([ep["length"] for ep in episode_metadata]),
-    "episode_metadata": episode_metadata,
-}
-with open(output_dir / "metadata.json", "w") as f:
-    json.dump(metadata, f)
-
-print(f"Dataset generated with {len(episode_metadata)} valid episodes")
->>>>>>> c7d082e0
+    main()