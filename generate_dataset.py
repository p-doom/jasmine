"""
Generates a dataset of random-action CoinRun episodes.
Episodes are saved individually as memory-mapped files for efficient loading.
"""

from dataclasses import dataclass
from pathlib import Path

from gym3 import types_np
import os
import numpy as np
from procgen import ProcgenGym3Env
import tyro
import pickle
import json
from array_record.python.array_record_module import ArrayRecordWriter 



@dataclass
class Args:
    num_episodes_train: int = 10000
    num_episodes_val: int = 500
    num_episodes_test: int = 500
    output_dir: str = "data/coinrun_episodes"
    min_episode_length: int = 50
    seed: int = 0


args = tyro.cli(Args)

def generate_episodes(num_episodes, split):
    i = 0
    episode_metadata = []
    while i < num_episodes:
        seed = np.random.randint(0, 10000)
        env = ProcgenGym3Env(num=1, env_name="coinrun", start_level=seed)
        observations_seq = []
        actions_seq = []

        # --- Run episode ---
        for _ in range(1000):
            action = types_np.sample(env.ac_space, bshape=(env.num,))
            env.act(action)
            _ , obs, first = env.observe()
            observations_seq.append(obs["rgb"])
            actions_seq.append(action)
            if first:
                break

        # --- Save episode ---
        if len(observations_seq) >= args.min_episode_length:
            observations_data = np.concatenate(observations_seq, axis=0).astype(np.uint8)
<<<<<<< HEAD
            action_data = np.concatenate(actions_seq, axis=0)
            episode_path = args.output_dir / split / f"episode_{i}.array_record"  
=======
            episode_path = os.path.join(args.output_dir, split, f"episode_{i}.array_record")  
>>>>>>> 773ab44a

            # --- Save as ArrayRecord ---
            writer = ArrayRecordWriter(str(episode_path), "group_size:1")
            record = {"raw_video": observations_data.tobytes(), "actions": action_data, "sequence_length": len(observations_seq)}
            writer.write(pickle.dumps(record))
            writer.close()

            episode_metadata.append({"path": str(episode_path), "length": len(observations_seq)})
            print(f"Episode {i} completed, length: {len(observations_seq)}")
            i += 1
        else:
            print(f"Episode too short ({len(observations_seq)}), resampling...")
    print(f"Done generating {split} split")
    return episode_metadata

def get_action_space():
    env = ProcgenGym3Env(num=1, env_name="coinrun", start_level=0)
    return env.ac_space.eltype.n

def main():
    # Set random seed and create dataset directories
    np.random.seed(args.seed)
    output_dir = Path(args.output_dir)
    (output_dir / "train").mkdir(parents=True, exist_ok=True)
    (output_dir / "val").mkdir(parents=True, exist_ok=True)
    (output_dir / "test").mkdir(parents=True, exist_ok=True)

    # --- Generate episodes ---
    train_episode_metadata = generate_episodes(args.num_episodes_train, "train")
    val_episode_metadata = generate_episodes(args.num_episodes_val, "val")
    test_episode_metadata = generate_episodes(args.num_episodes_test, "test")

    # --- Save metadata ---
    metadata = {
        "env": "coinrun",
        "num_actions": get_action_space(),
        "num_episodes_train": args.num_episodes_train,
        "num_episodes_val": args.num_episodes_val,
        "num_episodes_test": args.num_episodes_test,
        "avg_episode_len_train": np.mean([ep["length"] for ep in train_episode_metadata]),
        "avg_episode_len_val": np.mean([ep["length"] for ep in val_episode_metadata]),
        "avg_episode_len_test": np.mean([ep["length"] for ep in test_episode_metadata]),
        "episode_metadata_train": train_episode_metadata,
        "episode_metadata_val": val_episode_metadata,
        "episode_metadata_test": test_episode_metadata,

    }
    with open(output_dir / "metadata.json", "w") as f:
        json.dump(metadata, f)

    print(f"Done generating dataset.")

if __name__ == "__main__":
    main()<|MERGE_RESOLUTION|>--- conflicted
+++ resolved
@@ -51,12 +51,8 @@
         # --- Save episode ---
         if len(observations_seq) >= args.min_episode_length:
             observations_data = np.concatenate(observations_seq, axis=0).astype(np.uint8)
-<<<<<<< HEAD
             action_data = np.concatenate(actions_seq, axis=0)
-            episode_path = args.output_dir / split / f"episode_{i}.array_record"  
-=======
             episode_path = os.path.join(args.output_dir, split, f"episode_{i}.array_record")  
->>>>>>> 773ab44a
 
             # --- Save as ArrayRecord ---
             writer = ArrayRecordWriter(str(episode_path), "group_size:1")
