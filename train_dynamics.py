--- conflicted
+++ resolved
@@ -78,7 +78,10 @@
 def dynamics_loss_fn(params, state, inputs):
     """Compute masked dynamics loss"""
     outputs = state.apply_fn(
-        params, inputs, training=True, rngs={"params": inputs["rng"], "dropout": inputs["dropout_rng"]}
+        params,
+        inputs,
+        training=True,
+        rngs={"params": inputs["rng"], "dropout": inputs["dropout_rng"]},
     )
     mask = outputs["mask"]
     ce_loss = optax.softmax_cross_entropy_with_integer_labels(
@@ -225,15 +228,16 @@
             step += 1
 
             # --- Logging ---
-<<<<<<< HEAD
-            if args.log and jax.process_index() == 0:
-                if step % args.log_interval == 0:
-                    wandb.log({"loss": loss, "step": step, "step_time_ms": elapsed_time, **metrics})
-=======
             if args.log:
                 if step % args.log_interval == 0 and jax.process_index() == 0:
-                    wandb.log({"loss": loss, "step": step, **metrics})
->>>>>>> bc19959d
+                    wandb.log(
+                        {
+                            "loss": loss,
+                            "step": step,
+                            "step_time_ms": elapsed_time,
+                            **metrics,
+                        }
+                    )
                 if step % args.log_image_interval == 0:
                     gt_seq = inputs["videos"][0]
                     recon_seq = recon[0].clip(0, 1)
