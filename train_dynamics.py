--- conflicted
+++ resolved
@@ -426,11 +426,8 @@
             rng, _rng_mask = jax.random.split(rng, 2)
             inputs = dict(videos=videos, mask_rng=_rng_mask)
             loss, recon, metrics = train_step(optimizer, inputs)
-<<<<<<< HEAD
-=======
             if step == first_step:
                 print_mem_stats("After params initialized")
->>>>>>> 022bd148
             metrics["lr"] = lr_schedule(step)
             print(f"Step {step}, loss: {loss}")
             step += 1
