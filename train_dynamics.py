--- conflicted
+++ resolved
@@ -19,6 +19,7 @@
 from utils.dataloader import get_dataloader
 from utils.lr_utils import get_lr_schedule
 from utils.parameter_utils import count_parameters_by_component
+
 
 
 @dataclass
@@ -38,6 +39,9 @@
     init_lr: float = 0.0
     max_lr: float = 3e-5
     decay_end: float = 0.0
+    wsd_decay_steps: int = (
+        10000  # NOTE: wsd_decay_steps will only be used when using a wsd-schedule
+    )
     wsd_decay_steps: int = (
         10000  # NOTE: wsd_decay_steps will only be used when using a wsd-schedule
     )
@@ -68,14 +72,9 @@
     dyna_num_heads: int = 8
     dropout: float = 0.0
     mask_limit: float = 0.5
-<<<<<<< HEAD
     use_maskgit: bool = False
     param_dtype: jnp.dtype = jnp.float32
     dtype: jnp.dtype = jnp.bfloat16
-=======
-    param_dtype = jnp.float32
-    dtype = jnp.bfloat16
->>>>>>> e296267f
     use_flash_attention: bool = True
     # Logging
     log: bool = False
@@ -122,6 +121,8 @@
     select_probs = jax.nn.softmax(logits)
     gt = inputs["videos"].clip(0, 1).reshape(-1, *inputs["videos"].shape[2:])
     recon = outputs["recon"].clip(0, 1).reshape(-1, *outputs["recon"].shape[2:])
+    psnr = pix.psnr(gt, recon).mean()  # type: ignore
+    ssim = pix.ssim(gt, recon).mean()  # type: ignore
     psnr = pix.psnr(gt, recon).mean()  # type: ignore
     ssim = pix.ssim(gt, recon).mean()  # type: ignore
     _, index_counts_lam = jnp.unique_counts(
